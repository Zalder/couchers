{
  "name": "couchers-react",
  "version": "0.1.0",
  "private": true,
  "dependencies": {
    "@material-ui/core": "^4.11.0",
    "@material-ui/lab": "^4.0.0-alpha.56",
    "@reduxjs/toolkit": "^1.4.0",
    "classnames": "^2.2.6",
    "google-protobuf": "^3.13.0",
    "grpc-web": "^1.2.1",
<<<<<<< HEAD
    "levenary": "^1.1.1",
=======
    "husky": "^4.3.0",
    "lint-staged": "^10.5.1",
>>>>>>> 52343eff
    "react": "^16.13.1",
    "react-dom": "^16.13.1",
    "react-hook-form": "^6.9.2",
    "react-redux": "^7.2.1",
    "react-router-dom": "^5.2.0",
    "react-scripts": "4.0.0",
    "redux-persist": "^6.0.0",
    "typescript": "~4.0.5"
  },
  "scripts": {
    "start": "react-scripts start",
    "build": "react-scripts build",
    "test": "react-scripts test",
    "eject": "react-scripts eject",
    "format": "prettier --write src/",
    "test-travis": "NODE_ENV=test && react-scripts test --coverage --watchAll=false",
    "storybook": "start-storybook -p 6006 -s public --no-dll",
    "build-storybook": "build-storybook -s public --no-dll"
  },
  "eslintConfig": {
    "extends": [
      "react-app",
      "prettier",
      "prettier/@typescript-eslint",
      "prettier/react"
    ]
  },
  "eslintIgnore": [
    "src/pb/**"
  ],
  "browserslist": {
    "production": [
      ">0.2%",
      "not dead",
      "not op_mini all"
    ],
    "development": [
      "last 1 chrome version",
      "last 1 firefox version",
      "last 1 safari version"
    ]
  },
  "devDependencies": {
    "@babel/core": "^7.12.3",
    "@storybook/addon-actions": "^6.0.28",
    "@storybook/addon-essentials": "^6.0.28",
    "@storybook/addon-links": "^6.0.28",
    "@storybook/node-logger": "^6.0.28",
    "@storybook/preset-create-react-app": "^3.1.5",
    "@storybook/react": "^6.0.28",
    "@testing-library/jest-dom": "^4.2.4",
    "@testing-library/react": "^9.3.2",
    "@testing-library/user-event": "^7.1.2",
    "@types/classnames": "^2.2.11",
    "@types/google-protobuf": "^3.7.3",
    "@types/jest": "^26.0.14",
    "@types/node": "^12.0.0",
    "@types/react": "^16.9.0",
    "@types/react-dom": "^16.9.0",
    "@types/react-redux": "^7.1.9",
    "@types/react-router-dom": "^5.1.5",
    "@types/react-test-renderer": "^16.9.3",
    "@types/redux-persist": "^4.3.1",
    "@types/webpack-env": "^1.15.3",
    "coveralls": "^3.1.0",
    "eslint-config-prettier": "^6.12.0",
    "prettier": "^2.1.2",
    "react-is": "^17.0.1",
    "react-test-renderer": "^16.13.1"
  },
  "jest": {
    "collectCoverageFrom": [
      "src/**/*.{ts,tsx}",
      "!**/node_modules/**",
      "!src/pb/*"
    ]
  },
  "husky": {
    "hooks": {
      "pre-commit": "lint-staged"
    }
  },
  "lint-staged": {
    "src/**/*.{js,jsx,ts,tsx,json,css,scss,md}": [
      "prettier --write"
    ]
  }
}<|MERGE_RESOLUTION|>--- conflicted
+++ resolved
@@ -9,12 +9,6 @@
     "classnames": "^2.2.6",
     "google-protobuf": "^3.13.0",
     "grpc-web": "^1.2.1",
-<<<<<<< HEAD
-    "levenary": "^1.1.1",
-=======
-    "husky": "^4.3.0",
-    "lint-staged": "^10.5.1",
->>>>>>> 52343eff
     "react": "^16.13.1",
     "react-dom": "^16.13.1",
     "react-hook-form": "^6.9.2",
@@ -81,6 +75,9 @@
     "@types/webpack-env": "^1.15.3",
     "coveralls": "^3.1.0",
     "eslint-config-prettier": "^6.12.0",
+    "levenary": "^1.1.1",
+    "husky": "^4.3.0",
+    "lint-staged": "^10.5.1",
     "prettier": "^2.1.2",
     "react-is": "^17.0.1",
     "react-test-renderer": "^16.13.1"
