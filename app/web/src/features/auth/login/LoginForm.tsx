<<<<<<< HEAD
import {
  FormControlLabel,
  InputLabel,
  Link as MuiLink,
  Switch,
} from "@material-ui/core";
=======
import { FormControlLabel, InputLabel, Switch } from "@material-ui/core";
>>>>>>> 63f664c0
import * as Sentry from "@sentry/react";
import Button from "components/Button";
import { ERROR_INFO_FATAL } from "components/ErrorFallback/constants";
import StyledLink from "components/StyledLink";
import TextBody from "components/TextBody";
import TextField from "components/TextField";
import { useAuthContext } from "features/auth/AuthProvider";
import useAuthStyles from "features/auth/useAuthStyles";
import { LoginRes } from "proto/auth_pb";
import { useState } from "react";
import { useForm } from "react-hook-form";
import { resetPasswordRoute } from "routes";
import { service } from "service";
import isGrpcError from "utils/isGrpcError";
import makeStyles from "utils/makeStyles";
import { lowercaseAndTrimField } from "utils/validation";

import {
  CHECK_EMAIL,
  CONTINUE,
  EMAIL_USERNAME,
  FORGOT_PASSWORD,
  PASSWORD,
  REMEMBER_ME,
} from "./constants";

const useStyles = makeStyles((theme) => ({
  rememberSwitch: {
    display: "block",
    marginInlineStart: 0,
    [theme.breakpoints.down("sm")]: {
      marginBlockEnd: theme.spacing(1),
    },
  },
  loginOptions: {
    [theme.breakpoints.up("md")]: {
      alignItems: "center",
      display: "flex",
      marginTop: theme.spacing(2),
      justifyContent: "space-between",
      width: "100%",
    },
  },
}));

export default function LoginForm() {
  const classes = useStyles();
  const authClasses = useAuthStyles();
  const { authState, authActions } = useAuthContext();
  const authLoading = authState.loading;
  const [sent, setSent] = useState(false);
  const [loading, setLoading] = useState(false);
  const [loginWithLink, setLoginWithLink] = useState(true);

  const { handleSubmit, register } = useForm<{ username: string }>();

  const onSubmit = handleSubmit(
    async (data: { username: string; password: string }) => {
      setLoading(true);
      authActions.clearError();
      try {
        const sanitizedUsername = lowercaseAndTrimField(data.username);
        const next = await service.auth.checkUsername(sanitizedUsername);
        switch (next) {
          case LoginRes.LoginStep.NEED_PASSWORD:
            setLoginWithLink(false);
            break;

          case LoginRes.LoginStep.SENT_LOGIN_EMAIL:
            setSent(true);
            break;
        }

        if (!loginWithLink) {
          authActions.passwordLogin({
            password: data.password,
            username: sanitizedUsername,
          });
        }
      } catch (e) {
        Sentry.captureException(e, {
          tags: {
            featureArea: "auth/login",
          },
        });
        authActions.authError(isGrpcError(e) ? e.message : ERROR_INFO_FATAL);
      }
      setLoading(false);
    }
  );

  return (
    <>
      {sent && (
        <TextBody className={authClasses.feedbackMessage}>
          {CHECK_EMAIL}
        </TextBody>
      )}
      <form className={authClasses.form} onSubmit={onSubmit}>
        <InputLabel className={authClasses.formLabel} htmlFor="username">
          {EMAIL_USERNAME}
        </InputLabel>
        <TextField
          className={authClasses.formField}
          disabled={sent}
          fullWidth
          id="username"
          inputRef={register({ required: true })}
          name="username"
          variant="standard"
        />
        {!loginWithLink && (
          <>
            <InputLabel className={authClasses.formLabel} htmlFor="password">
              {PASSWORD}
            </InputLabel>
            <TextField
              className={authClasses.formField}
              fullWidth
              id="password"
              name="password"
              inputRef={(inputElement) => {
                if (inputElement) {
                  inputElement.focus();
                }
                register(inputElement, { required: true });
              }}
              type="password"
              variant="standard"
            />
          </>
        )}
        <div className={classes.loginOptions}>
          <FormControlLabel
            className={classes.rememberSwitch}
            control={<Switch size="small" />}
            label={REMEMBER_ME}
          />
          {!loginWithLink && (
<<<<<<< HEAD
            <MuiLink variant="body2" component={Link} to={resetPasswordRoute}>
              {FORGOT_PASSWORD}
            </MuiLink>
=======
            <StyledLink
              className={classes.forgotPasswordLink}
              to={resetPasswordRoute}
            >
              {FORGOT_PASSWORD}
            </StyledLink>
>>>>>>> 63f664c0
          )}
        </div>
        <Button
          classes={{
            label: authClasses.buttonText,
          }}
          className={authClasses.button}
          disabled={sent}
          loading={loading || authLoading}
          onClick={onSubmit}
          type="submit"
          variant="contained"
        >
          {CONTINUE}
        </Button>
      </form>
    </>
  );
}<|MERGE_RESOLUTION|>--- conflicted
+++ resolved
@@ -1,13 +1,4 @@
-<<<<<<< HEAD
-import {
-  FormControlLabel,
-  InputLabel,
-  Link as MuiLink,
-  Switch,
-} from "@material-ui/core";
-=======
 import { FormControlLabel, InputLabel, Switch } from "@material-ui/core";
->>>>>>> 63f664c0
 import * as Sentry from "@sentry/react";
 import Button from "components/Button";
 import { ERROR_INFO_FATAL } from "components/ErrorFallback/constants";
@@ -147,18 +138,7 @@
             label={REMEMBER_ME}
           />
           {!loginWithLink && (
-<<<<<<< HEAD
-            <MuiLink variant="body2" component={Link} to={resetPasswordRoute}>
-              {FORGOT_PASSWORD}
-            </MuiLink>
-=======
-            <StyledLink
-              className={classes.forgotPasswordLink}
-              to={resetPasswordRoute}
-            >
-              {FORGOT_PASSWORD}
-            </StyledLink>
->>>>>>> 63f664c0
+            <StyledLink to={resetPasswordRoute}>{FORGOT_PASSWORD}</StyledLink>
           )}
         </div>
         <Button
