{
    "close": "Close",
    "couchers": "Couchers.org",
    "legal_name": "Couchers, Inc.",
    "login": "Log in",
    "sign_up": "Sign up",
    "title": "title",
    "update": "update",
    "create": "Create",
    "terms_of_service": "Terms of Service",
    "required": "Required",
    "accept": "Accept",
    "continue": "Continue",
    "thanks": "Thanks!",
    "community_standing": "Community Standing",
    "edit": "Edit",
    "save": "Save",
    "send": "Send",
    "cancel": "Cancel",
    "submit": "Submit",
    "confirm": "Confirm",
    "cookie_message": "We use cookies to ensure that we give you the best experience on our website. If you continue to use this site, we will assume that you are happy with it. You can read more about our <1>Terms of Service</1>.",
    "report": {
        "label": "Report a problem",
        "title": "Report a problem",
        "bug": {
            "button_label": "Report a technical problem",
            "warning_message": "Please note that this information, as well as diagnostic information including which page you are on, what browser you are using, and your username will be saved to a public list of bugs.",
            "title_label": "Report title",
            "title_helper": "Brief description of the bug",
            "problem_label": "What did you do to trigger the bug?",
            "problem_helper": "Brief description of the problem and how to reproduce it",
            "expect_label": "What happened? What should have happened?",
            "expect_helper": "Brief description of what you expected to happen instead",
            "success_message": "Thank you for reporting that bug and making Couchers better, a report was sent to the developers! The bug ID is "
    
        },
        "content": {
            "button_label": "Report inappropriate content or behaviour",
            "dialog_message": "We are working on robust reporting and moderation tools. In the meantime, please send us an email to the below address. Include details such as the relevant user, what was inappropriate, and where you saw it.",
            "success_message": "Thank you for your report and making Couchers a better platform for everybody!"
        },
        "flag": {
            "button_aria_label": "Report content or a user",
            "explainer": "Use this form to confidentially report a user or content. This information will be sent to our Safety & Trust team and reviewed as soon as possible. We may follow up with you or take action without follow-up.",
            "title": "Report content or a user",
            "reason_label": "Reason for reporting",
            "reason_helper": "Why are you reporting this content?",
            "reason_required": "Reason is required.",
            "description_label": "Description",
            "description_helper": "Please tell us briefly why you are reporting this.",
            "success": "Thank you for your report and making Couchers a better platform for everybody!",
            "reason": {
                "spam": "Spam",
                "dating": "Dating / Flirting",
                "external": "Incident off platform (e.g. surfing/hosting/event)",
                "commercial": "Commercial content",
                "harassment": "Harassment",
                "fake": "Fake account / misleading info",
                "freeloading": "Freeloading",
                "guidelines_breach": "Breach of Community Guidelines",
                "other": "Something else"
            }
        }
    },
    "not_found_text_1": "We couldn't find the URL or resource you requested",
    "not_found_text_2": "Do you just want to <1>go home?</1>",
    "not_found_alt": "404 Error: Resource Not Found",
    "change_time": "Change time",
    "html_meta": {
        "title_suffix": " | Couchers.org Beta",
        "default_title": "Couchers.org Beta",
        "default_description": "The new alternative to Couchsurfing™. Free forever. Community-led. Non-profit. Modern."    
    },
    "error": {
        "fatal_message": "This shouldn't have happened. Please contact us and tell us what you were doing to help us prevent this error in the future.",
        "fallback": {
            "title": "Ooops... that's an unknown error",
            "subtitle": "Please use the 'Report a problem' button and tell us what you were doing to help us prevent this error in the future.",
            "refresh_page_button_label": "Refresh page",
            "home_page_link_label": "Go to homepage"
        }
    },
    "components": {
        "datepicker": { "change_date": "Change date" },
        "edit_location_map": {
            "display_location_label": "Display location",
            "search_location_label": "Search for location"
        }
<<<<<<< HEAD
    },
    "reply": "Reply",
    "nav": {
        "account_settings": "Account settings",
        "about": "About",
        "blog": "Blog",
        "community": "Community",
        "dashboard": "Dashboard",
        "donate": "Donate",
        "events": "Events",
        "faq": "FAQ",
        "feature_preview": "Feature Preview",
        "forum": "Forum",
        "github": "GitHub",
        "handbook": "Handbook",
        "help": "Help",
        "log_out": "Log out",
        "map_search": "Map Search",
        "messages": "Messages",
        "our_plan": "Our Plan",
        "our_team": "Our Team",
        "profile": "Profile",
        "show_all_events": "Show all events",
        "the_team": "The Team",
        "town_hall": "Town Hall",
        "volunteer": "Volunteer",
        "weekly_social_sunday": "Sunday Social",
        "weekly_social_tuesday": "Tuesday Social"
    },
    "contribute_title": "Sign up to contribute",
    "show_all_events": "Show all events"
=======
    },
    "reply": "Reply",
    "nav": {
        "account_settings": "Account settings",
        "about": "About",
        "blog": "Blog",
        "community": "Community",
        "dashboard": "Dashboard",
        "donate": "Donate",
        "events": "Events",
        "faq": "FAQ",
        "feature_preview": "Feature Preview",
        "forum": "Forum",
        "github": "GitHub",
        "handbook": "Handbook",
        "help": "Help",
        "log_out": "Log out",
        "map_search": "Map Search",
        "messages": "Messages",
        "our_plan": "Our Plan",
        "our_team": "Our Team",
        "profile": "Profile",
        "show_all_events": "Show all events",
        "the_team": "The Team",
        "town_hall": "Town Hall",
        "volunteer": "Volunteer",
        "weekly_social_sunday": "Sunday Social",
        "weekly_social_tuesday": "Tuesday Social"
    }
>>>>>>> 093d88dd
}<|MERGE_RESOLUTION|>--- conflicted
+++ resolved
@@ -87,7 +87,6 @@
             "display_location_label": "Display location",
             "search_location_label": "Search for location"
         }
-<<<<<<< HEAD
     },
     "reply": "Reply",
     "nav": {
@@ -119,35 +118,4 @@
     },
     "contribute_title": "Sign up to contribute",
     "show_all_events": "Show all events"
-=======
-    },
-    "reply": "Reply",
-    "nav": {
-        "account_settings": "Account settings",
-        "about": "About",
-        "blog": "Blog",
-        "community": "Community",
-        "dashboard": "Dashboard",
-        "donate": "Donate",
-        "events": "Events",
-        "faq": "FAQ",
-        "feature_preview": "Feature Preview",
-        "forum": "Forum",
-        "github": "GitHub",
-        "handbook": "Handbook",
-        "help": "Help",
-        "log_out": "Log out",
-        "map_search": "Map Search",
-        "messages": "Messages",
-        "our_plan": "Our Plan",
-        "our_team": "Our Team",
-        "profile": "Profile",
-        "show_all_events": "Show all events",
-        "the_team": "The Team",
-        "town_hall": "Town Hall",
-        "volunteer": "Volunteer",
-        "weekly_social_sunday": "Sunday Social",
-        "weekly_social_tuesday": "Tuesday Social"
-    }
->>>>>>> 093d88dd
 }