syntax = "proto3";

package org.couchers.auth;

import "google/protobuf/empty.proto";

import "pb/annotations.proto";

import "pb/api.proto";

service Auth {
  // This is an open service, no authentication is needed

  /*
  Authentication API

  This API facilitates authentication actions: signup and signin. Users need to use this before logging in, so you don't
  need to be authorized to use it.

  The signup flow is as follows:
  * A user enters their email and submits a form, which fires off a Signup call
  * Signup validates the email isn't in the database yet, creates a signup_token, and emails it to the email address
  * User clicks on the signup link, which brings them onto the signup completion form
  * When this form loads, the app queries SignupTokenInfo for the email address associated to that login token to
  display in the UI
  * User chooses a username (possibly querying UsernameValid to check possibly usernames) and fills in other basic
  information
  * User submits the signup completion form, which validates this input, creates the user and logs them in, returns a
  session token (signup token is invalidated)

  The login flow is as follows:
  * The user enters an identifier field and submits the form
  * The backend finds the user based on either username/user id/email address
  * If that user _does not_ have a password, we email a one-click signin token and return SENT_LOGIN_EMAIL
  * If that user _does not_ have a password, they click that link and the app logs them in through a
  CompleteTokenLoginReq (login token is invalidated)
  * If that user _does_ have a password, the app asks for that password, and submits an Authenticate Call to log the
  user in

  Signup and login tokens expire after some time, and once used cannot be reused.

  There can be multiple signup requests simultaneously with the same email address. Email address uniqueness is checked
  once when creating the signup request, and again when creating the user.
  */
  rpc Signup(SignupReq) returns (SignupRes) {
    // First step of signup flow
  }

  rpc UsernameValid(UsernameValidReq) returns (UsernameValidRes) {
    // Check whether the username is valid and available
  }

  rpc SignupTokenInfo(SignupTokenInfoReq) returns (SignupTokenInfoRes) {
    // returns info about a signup token
  }

  rpc CompleteSignup(CompleteSignupReq) returns (AuthRes) {
    // Complete the signup form
  }

  rpc Login(LoginReq) returns (LoginRes) {
    // First step of login flow
  }

  rpc CompleteTokenLogin(CompleteTokenLoginReq) returns (AuthRes) {
    // Complete a login after receiving an email with a login token
  }

  rpc Authenticate(AuthReq) returns (AuthRes) {
    // Auth a user with username + password
  }

  rpc Deauthenticate(google.protobuf.Empty) returns (google.protobuf.Empty) {
    // Invalidate a session, deauthing a user
  }

  rpc ResetPassword(ResetPasswordReq) returns (google.protobuf.Empty) {
    // Sends a forgot password email to the given user if the user exists, returns no output (so you can't go around
    // guessing email addresses)
  }

  rpc CompletePasswordReset(CompletePasswordResetReq) returns (google.protobuf.Empty) {
    // Triggered when the user goes to the link sent in the forgot password email
  }

  rpc ConfirmChangeEmail(ConfirmChangeEmailReq) returns (ConfirmChangeEmailRes){
    // Triggered when the user goes to the link sent in the either email_change_confirmation
  }
}

message SignupReq {
  string email = 1;
}

message SignupRes {
  enum SignupStep {
    SENT_SIGNUP_EMAIL = 0;
    EMAIL_EXISTS = 1; // already used
    INVALID_EMAIL = 2; // doesn't look like an email
  }

  SignupStep next_step = 1;
}

message UsernameValidReq {
  string username = 1;
}

message UsernameValidRes {
  bool valid = 1;
}

message SignupTokenInfoReq {
  string signup_token = 1 [ (sensitive) = true ];
}

message SignupTokenInfoRes {
  string email = 1;
}

message CompleteSignupReq {
  string signup_token = 1 [ (sensitive) = true ];

  // Should be lowercase ascii, matching regex [a-z][0-9a-z_]*[a-z0-9]
  string username = 2;

  string name = 3;
  string birthdate = 5; // in YYYY-MM-DD format
  string gender = 6;
  org.couchers.api.core.HostingStatus hosting_status = 7;

  string city = 8;
  double lat = 9;
  double lng = 10;
  double radius = 11; // meters

  bool accept_tos = 12;
}

message LoginReq {
  string user = 1;
}

message LoginRes {
  enum LoginStep {
    NEED_PASSWORD = 0;
    SENT_LOGIN_EMAIL = 1;
    INVALID_USER = 2;
  }

  LoginStep next_step = 1;
}

message CompleteTokenLoginReq {
  string login_token = 1 [ (sensitive) = true ];
}

message AuthReq {
  string user = 1;
  string password = 2 [ (sensitive) = true ];

  // whether to remember the browser or not
  // if false, the session will time out after 7 days of inactivity (no API calls)
  // if true, the session is valid from creation until expiry, with no need to be used in between
  bool remember_device = 3;
}

message AuthRes {
  // user_id of the user
  int64 user_id = 1;
  // whether the user has to complete some additional steps to continue to the
  // platform
  bool jailed = 2;
}

message ResetPasswordReq {
  string user = 1;
}

message CompletePasswordResetReq {
  string password_reset_token = 1 [ (sensitive) = true ];
}

<<<<<<< HEAD
message ConfirmChangeEmailReq{
  string change_email_token = 1 [(sensitive) = true];
}

message ConfirmChangeEmailRes {
  // true if all emails confirmed and email changed, false otherwise
  bool success = 1;
  // one of these is true if success is false
  bool requires_confirmation_from_old_email = 2;
  bool requires_confirmation_from_new_email = 3;
=======
message CompleteChangeEmailReq {
  string change_email_token = 1 [ (sensitive) = true ];
>>>>>>> d5a9934b
}<|MERGE_RESOLUTION|>--- conflicted
+++ resolved
@@ -181,7 +181,6 @@
   string password_reset_token = 1 [ (sensitive) = true ];
 }
 
-<<<<<<< HEAD
 message ConfirmChangeEmailReq{
   string change_email_token = 1 [(sensitive) = true];
 }
@@ -192,8 +191,4 @@
   // one of these is true if success is false
   bool requires_confirmation_from_old_email = 2;
   bool requires_confirmation_from_new_email = 3;
-=======
-message CompleteChangeEmailReq {
-  string change_email_token = 1 [ (sensitive) = true ];
->>>>>>> d5a9934b
 }