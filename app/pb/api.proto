--- conflicted
+++ resolved
@@ -135,11 +135,7 @@
     MEETUP_STATUS_UNKNOWN = 1;
     MEETUP_STATUS_WANTS_TO_MEETUP = 2;
     MEETUP_STATUS_OPEN_TO_MEETUP = 3;
-<<<<<<< HEAD
-    MEETUP_STATUS_DOES_NOT_WANTS_TO_MEETUP = 4;
-=======
     MEETUP_STATUS_DOES_NOT_WANT_TO_MEETUP = 4;
->>>>>>> 24e81c47
 }
 
 enum SmokingLocation {
@@ -160,11 +156,7 @@
 }
 
 enum ParkingDetails {
-<<<<<<< HEAD
-  PARKING_DETAILS_UNKNONW = 0;
-=======
   PARKING_DETAILS_UNKNOWN = 0;
->>>>>>> 24e81c47
   PARKING_DETAILS_FREE_ONSITE = 1;
   PARKING_DETAILS_FREE_OFFSITE = 2;
   PARKING_DETAILS_PAID_ONSITE = 3;
@@ -244,11 +236,7 @@
   google.protobuf.BoolValue wheelchair_accessible = 27;
   SmokingLocation smoking_allowed = 28;
   google.protobuf.BoolValue smokes_at_home = 113;
-<<<<<<< HEAD
-  google.protobuf.BoolValue drinks_allowed = 114;
-=======
   google.protobuf.BoolValue drinking_allowed = 114;
->>>>>>> 24e81c47
   google.protobuf.BoolValue drinks_at_home = 115;
   google.protobuf.StringValue other_host_info = 116;
   SleepingArrangement sleeping_arrangement = 117;
@@ -257,11 +245,7 @@
   google.protobuf.StringValue house_rules = 31;
   google.protobuf.BoolValue parking = 119;
   ParkingDetails parking_details = 120;
-<<<<<<< HEAD
-  google.protobuf.BoolValue camping_OK = 121;
-=======
   google.protobuf.BoolValue camping_ok = 121;
->>>>>>> 24e81c47
 
   string avatar_url = 32;
 }
@@ -300,11 +284,7 @@
   NullableStringValue about_place = 6;
 
   HostingStatus hosting_status = 8;
-<<<<<<< HEAD
-  MeetupStatus meetup_staus = 105;
-=======
   MeetupStatus meetup_status = 105;
->>>>>>> 24e81c47
 
   RepeatedStringValue languages = 9;
   RepeatedStringValue countries_visited = 10;
@@ -324,11 +304,7 @@
   NullableBoolValue wheelchair_accessible = 17;
   SmokingLocation smoking_allowed = 18;
   NullableBoolValue smokes_at_home = 113;
-<<<<<<< HEAD
-  NullableBoolValue drinks_allowed = 114;
-=======
   NullableBoolValue drinking_allowed = 114;
->>>>>>> 24e81c47
   NullableBoolValue drinks_at_home = 115;
   NullableStringValue other_host_info = 116;
   SleepingArrangement sleeping_arrangement = 117;
@@ -337,11 +313,7 @@
   NullableStringValue house_rules = 21;
   NullableBoolValue parking = 119;
   ParkingDetails parking_details = 120;
-<<<<<<< HEAD
-  NullableBoolValue Camping_OK = 121;
-=======
   NullableBoolValue camping_ok = 121;
->>>>>>> 24e81c47
 }
 
 message ReportReq {
