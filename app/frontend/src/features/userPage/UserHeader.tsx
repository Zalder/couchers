--- conflicted
+++ resolved
@@ -52,11 +52,7 @@
       {user.lastActive && (
         <Box mb={2}>
           <Typography component="p" variant="caption" gutterBottom>
-<<<<<<< HEAD
-            Last active {timeAgo(timestamp2Date(user.lastActive), true)}
-=======
             {timeAgo(timestamp2Date(user.lastActive), true)}
->>>>>>> cdfbdfad
           </Typography>
         </Box>
       )}
