export const PLEASE_COMPLETE_PROFILE =
  "Please complete your profile; and ensure you show up in search:";
export const FILL_IN_WHO_I_AM = '1. Fill in your "Who I am" section';
export const UPLOAD_PHOTO = "2. Upload a photo (by clicking on the avatar)";
export const CLICK_HERE_TO_EDIT = "Click here to edit your profile";
export const DONT_YOU_HATE =
  "Don't you hate how other platforms have empty \"ghost\" profiles with no information. Please don't ghost us! 👻👻👻";

export const PASSWORD_TEXT_1 = "You can set a password on";
export const PASSWORD_TEXT_LINK = "the account settings page";
export const PASSWORD_TEXT_2 =
  "so you don't need check your email each time you log in.";

export const YOUR_COMMUNITIES_HEADING = "Your communities";
export const ALL_COMMUNITIES_HEADING = "All communities";
export const ALL_COMMUNITIES_LINK = "Browse all communities";
export const NO_COMMUNITY = "You are not currently in a community.";
export const getMembers = (n: number) =>
  n === 1 ? `1 member` : `${n} members`;
export const LOAD_MORE = "Load more";

// Copy
export const WELCOME = "Welcome to the Couchers.org Beta!";
export const WEEKLY_EVENTS_TITLE = "Weekly Online Events";
export const WEEKLY_EVENTS_SUBTITLE =
  "Sundays at 19:00 UTC, Tuesdays at 11:00 UTC";
export const WEEKLY_EVENTS_MARKDOWN = `We have two weekly online events and **you are invited to join**! Come hang out with likeminded couch surfers, make friends, discuss the project, and have fun!

The events are held every week on:

* Sundays at 19:00 UTC ([click here for your local time](https://mytime.io/19:00/UTC)), and
* Tuesdays at 11:00 UTC ([click here for your local time](https://mytime.io/11:00/UTC)).

The events are held on Zoom at this link: [https://couchers.org/weekly-social](https://couchers.org/weekly-social).

More information can be found on the [forums](https://community.couchers.org/)!`;
<<<<<<< HEAD
export const UPDATES_TITLE = "Updates";
export const LAST_UPDATE = "Last updated: 6th June, 2021";
=======
export const UPDATES_TITLE = "Feature Updates";
export const LAST_UPDATE = "Last updated: 23rd May, 2021";
>>>>>>> 2764e18e
export const UPDATES_MARKDOWN = `


* References: you can now write references after hosting or surfing, and for your firends
* Profiles: implemented a list of regions (visited and lived) and languages so you can now select these from a dropdown, please check we converted your values correctly
* Profiles: implemented default profile prompts to get you started writing about yourself!
* Notifications: added a notification badge showing how many unread messages you have in the navigation bar
* Profiles: combined the edit profile and edit home screens into one page under different tabes
* Requests: implemented emails for changes in request status and for unread messages
* Bug: fixed a bug where text wasn't correctly formatted in search results
* Bug: fixed a bug in the backend which allowed some users to register multiple times with one email address (if it was written in different case), we got in touch with the four users affected

## Community features

We will start releasing features that are part of our local communities theme in the next few days, including discussions and a basic community page. We continue working on these features and will be releasing events, guides, and pages soon.

In the coming weeks we will also work with local community leaders and start establishing the initial communities on the platform.

If you are interested in becoming a community leader, it's not too late to reach out to us by filling in the contributor form below. If you are already heavily involved in a local travel community, please also reach out.

## Invite feature and new signup flow

We will be redesigning the signup flow and creating an invite system to allow you to invite your friends and see how many people joined from your invitations.

## Mobile applications for iOS and Android

We're ramping up our effort to develop native mobile apps. We're currently looking for people experienced in the relevant technologies (React Native, Flutter, Swift/Kotlin, etc) to help us make solid architectural decisions before we move our development focus to mobile apps. If you have the skills to help, please fill in the contributor form below and we'll be in touch.

This process will take some time, but you can expect to hear more about these apps later this year.

*The Beta is still being worked on at a rapid rate, and things will continue to change quickly for the foreseeable future, so check back often for updates.*

# Bugs

Bugs are to be expected, as we are still in a phase of rapid development. We appreciate you being here to help with that. If you notice any bugs, please report them with the red button in the top right corner.

Please discuss anything else about the app on the [Community Forum](https://community.couchers.org/).`;

export const CONTRIBUTE_TITLE = "Contribute";
export const LANDING_TEXT =
  "We are in the process of building new features like events, forums, community pages, and hangouts. We appreciate your patience and support as we build the platform.";<|MERGE_RESOLUTION|>--- conflicted
+++ resolved
@@ -34,13 +34,8 @@
 The events are held on Zoom at this link: [https://couchers.org/weekly-social](https://couchers.org/weekly-social).
 
 More information can be found on the [forums](https://community.couchers.org/)!`;
-<<<<<<< HEAD
-export const UPDATES_TITLE = "Updates";
+export const UPDATES_TITLE = "Feature Updates";
 export const LAST_UPDATE = "Last updated: 6th June, 2021";
-=======
-export const UPDATES_TITLE = "Feature Updates";
-export const LAST_UPDATE = "Last updated: 23rd May, 2021";
->>>>>>> 2764e18e
 export const UPDATES_MARKDOWN = `
 
 
