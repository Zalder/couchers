--- conflicted
+++ resolved
@@ -2,25 +2,10 @@
 import Divider from "components/Divider";
 import { ADDITIONAL, HOBBIES, OVERVIEW, WHO } from "features/constants";
 import {
-<<<<<<< HEAD
-  ADDITIONAL,
-  EDUCATION,
-  HOBBIES,
-  HOMETOWN,
-  JOINED,
-  OCCUPATION,
-  OVERVIEW,
-  WHO,
-} from "features/constants";
-import { LabelsAgeGenderLanguages } from "features/user/UserTextAndLabel";
-import { User } from "pb/api_pb";
-import { dateTimeFormatter, timestamp2Date } from "utils/date";
-=======
   LabelsAgeGenderLanguages,
   RemainingAboutLabels,
 } from "features/user/UserTextAndLabel";
 import { User } from "pb/api_pb";
->>>>>>> 31ffad55
 
 interface AboutProps {
   user: User.AsObject;
@@ -31,22 +16,7 @@
     <>
       <Typography variant="h1">{OVERVIEW}</Typography>
       <LabelsAgeGenderLanguages user={user} />
-<<<<<<< HEAD
-      <LabelAndText label={HOMETOWN} text={user.hometown} />
-      <LabelAndText label={OCCUPATION} text={user.occupation} />
-      <LabelAndText label={EDUCATION} text={user.education} />
-      <LabelAndText
-        label={JOINED}
-        text={
-          user.joined
-            ? dateTimeFormatter.format(timestamp2Date(user.joined))
-            : ""
-        }
-      />
-
-=======
       <RemainingAboutLabels user={user} />
->>>>>>> 31ffad55
       <Divider />
       <Typography variant="h1">{WHO}</Typography>
       <Typography variant="body1">{user.aboutMe}</Typography>
