--- conflicted
+++ resolved
@@ -9,26 +9,6 @@
 import makeStyles from "utils/makeStyles";
 
 const useStyles = makeStyles((theme) => ({
-<<<<<<< HEAD
-  detailsCard: {
-    [theme.breakpoints.down("sm")]: {
-      margin: 0,
-    },
-    borderRadius: theme.spacing(1),
-    flexGrow: 1,
-    padding: theme.spacing(1, 3, 3, 3),
-    boxShadow: "1px 1px 8px rgba(0, 0, 0, 0.25)",
-  },
-  linkStyle: {
-    "&:hover": {
-      textDecoration: "underline",
-    },
-    color: "inherit",
-    fontSize: "1rem",
-    textDecoration: "none",
-  },
-=======
->>>>>>> 24bf5430
   root: {
     padding: theme.spacing(1),
     [theme.breakpoints.up("sm")]: {
@@ -46,13 +26,6 @@
       margin: "0 auto",
     },
   },
-<<<<<<< HEAD
-  tabPanel: {
-    padding: 0,
-    marginTop: theme.spacing(1),
-  },
-=======
->>>>>>> 24bf5430
 }));
 
 export default function ProfilePage() {
