--- conflicted
+++ resolved
@@ -83,16 +83,9 @@
 export const referencesQueryStaleTime = 10 * 60 * 1000;
 
 export const aboutText = (user: User.AsObject) => {
-<<<<<<< HEAD
-  const firstName = user.name.split(" ")[0];
-  const missingAbout = user.aboutMe.length === 0;
-  return missingAbout
-    ? `${firstName} hasn't said anything about themselves yet`
-=======
   const missingAbout = user.aboutMe.length === 0;
   return missingAbout
     ? `${firstName(user?.name)} hasn't said anything about themselves yet`
->>>>>>> 31ffad55
     : user.aboutMe.length < 300
     ? user.aboutMe
     : user.aboutMe.substring(0, 300) + "...";
