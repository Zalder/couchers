import {
  Checkbox,
  FormControl,
  FormControlLabel,
  Typography,
} from "@material-ui/core";
import { Autocomplete } from "@material-ui/lab";
import Alert from "components/Alert";
import Button from "components/Button";
import CircularProgress from "components/CircularProgress";
import {
  ABOUT_HOME,
  ACCEPT_CAMPING,
  ACCEPT_DRINKING,
  ACCEPT_KIDS,
  ACCEPT_PETS,
  ACCEPT_SMOKING,
  ADDITIONAL,
  GENERAL,
  HOST_DRINKING,
  HOST_KIDS,
  HOST_PETS,
  HOST_SMOKING,
  HOSTING_PREFERENCES,
  HOUSE_RULES,
  HOUSEMATE_DETAILS,
  HOUSEMATES,
  KID_DETAILS,
  LAST_MINUTE,
  LOCAL_AREA,
  MAX_GUESTS,
  PARKING,
  PARKING_DETAILS,
  PET_DETAILS,
  SAVE,
  SLEEPING_ARRANGEMENT,
  SPACE,
  WHEELCHAIR,
} from "features/constants";
import {
  parkingDetailsLabels,
  sleepingArrangementLabels,
  smokingLocationLabels,
} from "features/profile/constants";
import useUpdateHostingPreferences from "features/profile/hooks/useUpdateHostingPreferences";
import ProfileMarkdownInput from "features/profile/ProfileMarkdownInput";
import ProfileTextInput from "features/profile/ProfileTextInput";
import useCurrentUser from "features/userQueries/useCurrentUser";
import {
  ParkingDetails,
  SleepingArrangement,
  SmokingLocation,
} from "pb/api_pb";
import { useState } from "react";
import { Controller, useForm, UseFormMethods } from "react-hook-form";
import { HostingPreferenceData } from "service";
import smoothscroll from "smoothscroll-polyfill";
import makeStyles from "utils/makeStyles";

smoothscroll.polyfill();

interface HostingPreferenceCheckboxProps {
  className: string;
  defaultValue: boolean;
  name: string;
  label: string;
  register: UseFormMethods<HostingPreferenceData>["register"];
}

function HostingPreferenceCheckbox({
  className,
  defaultValue,
  label,
  name,
  register,
}: HostingPreferenceCheckboxProps) {
  return (
    <FormControl className={className} margin="dense">
      <FormControlLabel
        control={<Checkbox color="primary" defaultChecked={defaultValue} />}
        label={label}
        name={name}
        inputRef={register}
      />
    </FormControl>
  );
}

const useStyles = makeStyles((theme) => ({
  alert: {
    marginBottom: theme.spacing(3),
  },
  buttonContainer: {
    display: "flex",
    justifyContent: "center",
    paddingTop: theme.spacing(1),
  },
  field: {
    [theme.breakpoints.up("md")]: {
      "& > .MuiInputBase-root": {
        width: 400,
      },
    },
    "& > .MuiInputBase-root": {
      width: "100%",
    },
  },
  form: {
    marginTop: theme.spacing(1),
    marginBottom: theme.spacing(2),
  },
  formControl: {
    display: "block",
  },
  preferenceSection: {
    paddingTop: theme.spacing(3),
  },
  checkboxContainer: {
    display: "grid",
    gridTemplateColumns: "repeat(auto-fit, minmax(180px, auto))",
    columnGap: theme.spacing(2),
  },
}));

export default function HostingPreferenceForm() {
  const classes = useStyles();

  const {
    updateHostingPreferences,
    reset: resetUpdate,
    isLoading: updateIsLoading,
    isError: updateError,
  } = useUpdateHostingPreferences();
  const { data: user } = useCurrentUser();
  const [errorMessage, setErrorMessage] = useState<string | null>(null);
  const {
    control,
    errors,
    register,
    handleSubmit,
  } = useForm<HostingPreferenceData>({
    mode: "onBlur",
    shouldFocusError: true,
  });

  const onSubmit = handleSubmit((data) => {
    resetUpdate();
    updateHostingPreferences(
      {
        preferenceData: data,
        setMutationError: setErrorMessage,
      },
      {
        // Scoll to top on submission error
        onError: () => {
          window.scroll({ top: 0, behavior: "smooth" });
        },
      }
    );
  });

  return (
    <>
<<<<<<< HEAD
      {updateStatus === "success" ? (
        <Alert className={classes.alert} severity="success">
          Successfully updated hosting preference!
        </Alert>
      ) : updateStatus === "error" ? (
=======
      <PageTitle>{EDIT_HOME}</PageTitle>
      {updateError && (
>>>>>>> 9c182374
        <Alert className={classes.alert} severity="error">
          {errorMessage || "Unknown error"}
        </Alert>
      )}
      {user ? (
        <form className={classes.form} onSubmit={onSubmit}>
          <Typography variant="h2">{HOSTING_PREFERENCES}</Typography>
          <div className={classes.checkboxContainer}>
            <HostingPreferenceCheckbox
              className={classes.formControl}
              defaultValue={!!user.lastMinute?.value}
              label={LAST_MINUTE}
              name="lastMinute"
              register={register}
            />
            <HostingPreferenceCheckbox
              className={classes.formControl}
              defaultValue={!!user.wheelchairAccessible?.value}
              label={WHEELCHAIR}
              name="wheelchairAccessible"
              register={register}
            />
            <HostingPreferenceCheckbox
              className={classes.formControl}
              defaultValue={!!user.campingOk?.value}
              label={ACCEPT_CAMPING}
              name="campingOk"
              register={register}
            />
            <HostingPreferenceCheckbox
              className={classes.formControl}
              defaultValue={!!user.acceptsKids?.value}
              label={ACCEPT_KIDS}
              name="acceptsKids"
              register={register}
            />
            <HostingPreferenceCheckbox
              className={classes.formControl}
              defaultValue={!!user.acceptsPets?.value}
              label={ACCEPT_PETS}
              name="acceptsPets"
              register={register}
            />
            <HostingPreferenceCheckbox
              className={classes.formControl}
              defaultValue={!!user.drinkingAllowed?.value}
              label={ACCEPT_DRINKING}
              name="drinkingAllowed"
              register={register}
            />
          </div>
          <Controller
            control={control}
            defaultValue={user.maxGuests?.value ?? null}
            name="maxGuests"
            render={({ onChange, ref }) => (
              <Autocomplete
                disableClearable={false}
                defaultValue={user.maxGuests?.value}
                forcePopupIcon
                freeSolo
                getOptionLabel={(option) => option.toString()}
                options={[1, 2, 3, 4, 5]}
                onChange={(e, value) => onChange(value)}
                multiple={false}
                renderInput={(params) => (
                  <ProfileTextInput
                    {...params}
                    error={!!errors?.maxGuests?.message}
                    helperText={errors?.maxGuests?.message}
                    label={MAX_GUESTS}
                    name="maxGuests"
                    onChange={(e) => onChange(Number(e.target.value))}
                    inputRef={ref}
                    className={classes.field}
                  />
                )}
              />
            )}
            rules={{
              validate: (value) =>
                isNaN(value) ? "Invalid number provided" : true,
            }}
          />
          <Controller
            control={control}
            defaultValue={user.smokingAllowed}
            name="smokingAllowed"
            render={({ onChange }) => (
              <Autocomplete
                disableClearable={false}
                defaultValue={user.smokingAllowed}
                forcePopupIcon
                freeSolo={false}
                getOptionLabel={(option) => smokingLocationLabels[option]}
                multiple={false}
                options={[
                  SmokingLocation.SMOKING_LOCATION_YES,
                  SmokingLocation.SMOKING_LOCATION_WINDOW,
                  SmokingLocation.SMOKING_LOCATION_OUTSIDE,
                  SmokingLocation.SMOKING_LOCATION_NO,
                ]}
                onChange={(e, value) =>
                  onChange(value ?? SmokingLocation.SMOKING_LOCATION_UNKNOWN)
                }
                renderInput={(params) => (
                  <ProfileTextInput
                    {...params}
                    label={ACCEPT_SMOKING}
                    name="smokingAllowed"
                    className={classes.field}
                  />
                )}
              />
            )}
          />
          <ProfileMarkdownInput
            id="aboutPlace"
            label={ABOUT_HOME}
            name="aboutPlace"
            defaultValue={user.aboutPlace}
            control={control}
            className={classes.field}
          />
          <Controller
            control={control}
            defaultValue={user.sleepingArrangement}
            name="sleepingArrangement"
            render={({ onChange }) => (
              <Autocomplete
                disableClearable={false}
                defaultValue={user.sleepingArrangement}
                forcePopupIcon
                freeSolo={false}
                getOptionLabel={(option) => sleepingArrangementLabels[option]}
                multiple={false}
                options={[
                  SleepingArrangement.SLEEPING_ARRANGEMENT_PRIVATE,
                  SleepingArrangement.SLEEPING_ARRANGEMENT_COMMON,
                  SleepingArrangement.SLEEPING_ARRANGEMENT_SHARED_ROOM,
                  SleepingArrangement.SLEEPING_ARRANGEMENT_SHARED_SPACE,
                ]}
                onChange={(e, value) =>
                  onChange(
                    value ??
                      SleepingArrangement.SLEEPING_ARRANGEMENT_UNSPECIFIED
                  )
                }
                renderInput={(params) => (
                  <ProfileTextInput
                    {...params}
                    label={SPACE}
                    name="sleepingArrangement"
                    className={classes.field}
                  />
                )}
              />
            )}
          />
          <div className={classes.checkboxContainer}>
            <div>
              <HostingPreferenceCheckbox
                className={classes.formControl}
                defaultValue={!!user.hasHousemates?.value}
                label={HOUSEMATES}
                name="hasHousemates"
                register={register}
              />
              <ProfileTextInput
                id="housemateDetails"
                label={HOUSEMATE_DETAILS}
                name="housemateDetails"
                defaultValue={user.housemateDetails?.value ?? ""}
                inputRef={register}
                rowsMax={5}
                multiline
                className={classes.field}
              />
            </div>
            <div>
              <HostingPreferenceCheckbox
                className={classes.formControl}
                defaultValue={!!user.hasKids?.value}
                label={HOST_KIDS}
                name="hasKids"
                register={register}
              />
              <ProfileTextInput
                id="kidDetails"
                label={KID_DETAILS}
                name="kidDetails"
                defaultValue={user.kidDetails?.value ?? ""}
                inputRef={register}
                rowsMax={5}
                multiline
                className={classes.field}
              />
            </div>
            <div>
              <HostingPreferenceCheckbox
                className={classes.formControl}
                defaultValue={!!user.hasPets?.value}
                label={HOST_PETS}
                name="hasPets"
                register={register}
              />
              <ProfileTextInput
                id="petDetails"
                label={PET_DETAILS}
                name="petDetails"
                defaultValue={user.petDetails?.value ?? ""}
                inputRef={register}
                rowsMax={5}
                multiline
                className={classes.field}
              />
            </div>
            <div>
              <HostingPreferenceCheckbox
                className={classes.formControl}
                defaultValue={!!user.parking?.value}
                label={PARKING}
                name="parking"
                register={register}
              />
              <Controller
                control={control}
                defaultValue={user.parkingDetails}
                name="parkingDetails"
                render={({ onChange }) => (
                  <Autocomplete
                    disableClearable={false}
                    defaultValue={user.parkingDetails}
                    forcePopupIcon
                    freeSolo={false}
                    getOptionLabel={(option) => parkingDetailsLabels[option]}
                    multiple={false}
                    options={[
                      ParkingDetails.PARKING_DETAILS_FREE_ONSITE,
                      ParkingDetails.PARKING_DETAILS_FREE_OFFSITE,
                      ParkingDetails.PARKING_DETAILS_PAID_ONSITE,
                      ParkingDetails.PARKING_DETAILS_PAID_OFFSITE,
                    ]}
                    onChange={(e, value) =>
                      onChange(
                        value ?? ParkingDetails.PARKING_DETAILS_UNSPECIFIED
                      )
                    }
                    renderInput={(params) => (
                      <ProfileTextInput
                        {...params}
                        label={PARKING_DETAILS}
                        name="parkingDetails"
                        className={classes.field}
                      />
                    )}
                  />
                )}
              />
            </div>
            <HostingPreferenceCheckbox
              className={classes.formControl}
              defaultValue={!!user.drinksAtHome?.value}
              label={HOST_DRINKING}
              name="drinksAtHome"
              register={register}
            />
            <HostingPreferenceCheckbox
              className={classes.formControl}
              defaultValue={!!user.smokesAtHome?.value}
              label={HOST_SMOKING}
              name="smokesAtHome"
              register={register}
            />
          </div>
          <Typography variant="h2">{GENERAL}</Typography>
          <ProfileMarkdownInput
            id="area"
            label={LOCAL_AREA}
            name="area"
            defaultValue={user.area?.value ?? ""}
            control={control}
            className={classes.field}
          />
          <ProfileMarkdownInput
            id="sleepingDetails"
            label={SLEEPING_ARRANGEMENT}
            name="sleepingDetails"
            defaultValue={user.sleepingDetails?.value ?? ""}
            control={control}
            className={classes.field}
          />
          <ProfileMarkdownInput
            id="houseRules"
            label={HOUSE_RULES}
            name="houseRules"
            defaultValue={user.houseRules?.value ?? ""}
            control={control}
            className={classes.field}
          />
          <ProfileMarkdownInput
            id="otherHostInfo"
            label={ADDITIONAL}
            name="otherHostInfo"
            defaultValue={user.otherHostInfo?.value ?? ""}
            control={control}
            className={classes.field}
          />
          <div className={classes.buttonContainer}>
            <Button
              type="submit"
              variant="contained"
              color="primary"
              loading={updateIsLoading}
              onClick={onSubmit}
            >
              {SAVE}
            </Button>
          </div>
        </form>
      ) : (
        <CircularProgress />
      )}
    </>
  );
}<|MERGE_RESOLUTION|>--- conflicted
+++ resolved
@@ -161,16 +161,7 @@
 
   return (
     <>
-<<<<<<< HEAD
-      {updateStatus === "success" ? (
-        <Alert className={classes.alert} severity="success">
-          Successfully updated hosting preference!
-        </Alert>
-      ) : updateStatus === "error" ? (
-=======
-      <PageTitle>{EDIT_HOME}</PageTitle>
       {updateError && (
->>>>>>> 9c182374
         <Alert className={classes.alert} severity="error">
           {errorMessage || "Unknown error"}
         </Alert>
