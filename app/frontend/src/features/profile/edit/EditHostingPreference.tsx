import {
  Checkbox,
  FormControl,
  FormControlLabel,
  Typography,
} from "@material-ui/core";
import { Autocomplete } from "@material-ui/lab";
import Alert from "components/Alert";
import Button from "components/Button";
import CircularProgress from "components/CircularProgress";
<<<<<<< HEAD
=======
import PageTitle from "components/PageTitle";
import Select from "components/Select";
>>>>>>> 98084ba4
import {
  ABOUT_HOME,
  ACCEPT_CAMPING,
  ACCEPT_DRINKING,
  ACCEPT_KIDS,
  ACCEPT_PETS,
  ACCEPT_SMOKING,
  ADDITIONAL,
  GENERAL,
  HOST_DRINKING,
  HOST_KIDS,
  HOST_PETS,
  HOST_SMOKING,
  HOSTING_PREFERENCES,
  HOUSE_RULES,
  HOUSEMATE_DETAILS,
  HOUSEMATES,
  KID_DETAILS,
  LAST_MINUTE,
  LOCAL_AREA,
  MAX_GUESTS,
  PARKING,
  PARKING_DETAILS,
  PET_DETAILS,
  SAVE,
  SLEEPING_ARRANGEMENT,
  SPACE,
  WHEELCHAIR,
} from "features/constants";
import {
  parkingDetailsLabels,
  sleepingArrangementLabels,
  smokingLocationLabels,
} from "features/profile/constants";
import useUpdateHostingPreferences from "features/profile/hooks/useUpdateHostingPreferences";
import ProfileMarkdownInput from "features/profile/ProfileMarkdownInput";
import ProfileTextInput from "features/profile/ProfileTextInput";
import useCurrentUser from "features/userQueries/useCurrentUser";
import {
  ParkingDetails,
  SleepingArrangement,
  SmokingLocation,
} from "pb/api_pb";
import { useState } from "react";
import { Controller, useForm, UseFormMethods } from "react-hook-form";
import { HostingPreferenceData } from "service";
import makeStyles from "utils/makeStyles";

interface HostingPreferenceCheckboxProps {
  className: string;
  defaultValue: boolean;
  name: string;
  label: string;
  register: UseFormMethods<HostingPreferenceData>["register"];
}

function HostingPreferenceCheckbox({
  className,
  defaultValue,
  label,
  name,
  register,
}: HostingPreferenceCheckboxProps) {
  return (
    <FormControl className={className} margin="dense">
      <FormControlLabel
        control={<Checkbox color="primary" defaultChecked={defaultValue} />}
        label={label}
        name={name}
        inputRef={register}
      />
    </FormControl>
  );
}

const useStyles = makeStyles((theme) => ({
  alert: {
    marginBottom: theme.spacing(3),
  },
  buttonContainer: {
    display: "flex",
    justifyContent: "center",
    paddingTop: theme.spacing(1),
  },
  field: {
    [theme.breakpoints.up("md")]: {
      "& > .MuiInputBase-root": {
        width: 400,
      },
    },
    "& > .MuiInputBase-root": {
      width: "100%",
    },
  },
  form: {
    marginTop: theme.spacing(1),
    marginBottom: theme.spacing(2),
  },
  formControl: {
    display: "block",
  },
  preferenceSection: {
    paddingTop: theme.spacing(3),
  },
  checkboxContainer: {
    display: "grid",
    gridTemplateColumns: "repeat(auto-fit, minmax(180px, auto))",
    columnGap: theme.spacing(2),
  },
}));

export default function HostingPreferenceForm() {
  const classes = useStyles();

  const {
    updateHostingPreferences,
    reset: resetUpdate,
    isLoading: updateIsLoading,
    isError: updateError,
  } = useUpdateHostingPreferences();
  const { data: user } = useCurrentUser();
  const [errorMessage, setErrorMessage] = useState<string | null>(null);
  const { control, errors, register, handleSubmit } =
    useForm<HostingPreferenceData>({
      mode: "onBlur",
      shouldFocusError: true,
    });

  const onSubmit = handleSubmit((data) => {
    resetUpdate();
    updateHostingPreferences(
      {
        preferenceData: data,
        setMutationError: setErrorMessage,
      },
      {
        // Scoll to top on submission error
        onError: () => {
          window.scroll({ top: 0, behavior: "smooth" });
        },
      }
    );
  });

  return (
    <>
      {updateError && (
        <Alert className={classes.alert} severity="error">
          {errorMessage || "Unknown error"}
        </Alert>
      )}
      {user ? (
        <form className={classes.form} onSubmit={onSubmit}>
          <Typography variant="h2">{HOSTING_PREFERENCES}</Typography>
          <div className={classes.checkboxContainer}>
            <HostingPreferenceCheckbox
              className={classes.formControl}
              defaultValue={!!user.lastMinute?.value}
              label={LAST_MINUTE}
              name="lastMinute"
              register={register}
            />
            <HostingPreferenceCheckbox
              className={classes.formControl}
              defaultValue={!!user.wheelchairAccessible?.value}
              label={WHEELCHAIR}
              name="wheelchairAccessible"
              register={register}
            />
            <HostingPreferenceCheckbox
              className={classes.formControl}
              defaultValue={!!user.campingOk?.value}
              label={ACCEPT_CAMPING}
              name="campingOk"
              register={register}
            />
            <HostingPreferenceCheckbox
              className={classes.formControl}
              defaultValue={!!user.acceptsKids?.value}
              label={ACCEPT_KIDS}
              name="acceptsKids"
              register={register}
            />
            <HostingPreferenceCheckbox
              className={classes.formControl}
              defaultValue={!!user.acceptsPets?.value}
              label={ACCEPT_PETS}
              name="acceptsPets"
              register={register}
            />
            <HostingPreferenceCheckbox
              className={classes.formControl}
              defaultValue={!!user.drinkingAllowed?.value}
              label={ACCEPT_DRINKING}
              name="drinkingAllowed"
              register={register}
            />
          </div>
          <Controller
            control={control}
            defaultValue={user.maxGuests?.value ?? null}
            name="maxGuests"
            render={({ onChange, ref }) => (
              <Autocomplete
                disableClearable={false}
                defaultValue={user.maxGuests?.value}
                forcePopupIcon
                freeSolo
                getOptionLabel={(option) => option.toString()}
                options={[1, 2, 3, 4, 5]}
                onChange={(e, value) => onChange(value)}
                multiple={false}
                renderInput={(params) => (
                  <ProfileTextInput
                    {...params}
                    error={!!errors?.maxGuests?.message}
                    helperText={errors?.maxGuests?.message}
                    label={MAX_GUESTS}
                    name="maxGuests"
                    onChange={(e) => onChange(Number(e.target.value))}
                    inputRef={ref}
                    className={classes.field}
                  />
                )}
              />
            )}
            rules={{
              validate: (value) =>
                isNaN(value) ? "Invalid number provided" : true,
            }}
          />
          <Controller
            control={control}
            defaultValue={
              user.smokingAllowed || SmokingLocation.SMOKING_LOCATION_UNKNOWN
            }
            name="smokingAllowed"
            render={({ onChange, value }) => (
              <Select
                onChange={onChange}
                label={ACCEPT_SMOKING}
                className={classes.field}
                value={value}
                id="smokingAllowed"
                options={[
                  SmokingLocation.SMOKING_LOCATION_UNKNOWN,
                  SmokingLocation.SMOKING_LOCATION_NO,
                  SmokingLocation.SMOKING_LOCATION_OUTSIDE,
                  SmokingLocation.SMOKING_LOCATION_WINDOW,
                  SmokingLocation.SMOKING_LOCATION_YES,
                ]}
                optionLabelMap={smokingLocationLabels}
              />
            )}
          />
          <ProfileMarkdownInput
            id="aboutPlace"
            label={ABOUT_HOME}
            name="aboutPlace"
            defaultValue={user.aboutPlace}
            control={control}
            className={classes.field}
          />
          <Controller
            control={control}
            defaultValue={
              user.sleepingArrangement ||
              SleepingArrangement.SLEEPING_ARRANGEMENT_UNKNOWN
            }
            name="sleepingArrangement"
            render={({ onChange, value }) => (
              <Select
                onChange={onChange}
                id="sleepingArrangement"
                label={SPACE}
                className={classes.field}
                value={value}
                options={[
                  SleepingArrangement.SLEEPING_ARRANGEMENT_UNKNOWN,
                  SleepingArrangement.SLEEPING_ARRANGEMENT_PRIVATE,
                  SleepingArrangement.SLEEPING_ARRANGEMENT_COMMON,
                  SleepingArrangement.SLEEPING_ARRANGEMENT_SHARED_ROOM,
                  SleepingArrangement.SLEEPING_ARRANGEMENT_SHARED_SPACE,
                ]}
                optionLabelMap={sleepingArrangementLabels}
              />
            )}
          />
          <div className={classes.checkboxContainer}>
            <div>
              <HostingPreferenceCheckbox
                className={classes.formControl}
                defaultValue={!!user.hasHousemates?.value}
                label={HOUSEMATES}
                name="hasHousemates"
                register={register}
              />
              <ProfileTextInput
                id="housemateDetails"
                label={HOUSEMATE_DETAILS}
                name="housemateDetails"
                defaultValue={user.housemateDetails?.value ?? ""}
                inputRef={register}
                rowsMax={5}
                multiline
                className={classes.field}
              />
            </div>
            <div>
              <HostingPreferenceCheckbox
                className={classes.formControl}
                defaultValue={!!user.hasKids?.value}
                label={HOST_KIDS}
                name="hasKids"
                register={register}
              />
              <ProfileTextInput
                id="kidDetails"
                label={KID_DETAILS}
                name="kidDetails"
                defaultValue={user.kidDetails?.value ?? ""}
                inputRef={register}
                rowsMax={5}
                multiline
                className={classes.field}
              />
            </div>
            <div>
              <HostingPreferenceCheckbox
                className={classes.formControl}
                defaultValue={!!user.hasPets?.value}
                label={HOST_PETS}
                name="hasPets"
                register={register}
              />
              <ProfileTextInput
                id="petDetails"
                label={PET_DETAILS}
                name="petDetails"
                defaultValue={user.petDetails?.value ?? ""}
                inputRef={register}
                rowsMax={5}
                multiline
                className={classes.field}
              />
            </div>
            <div>
              <HostingPreferenceCheckbox
                className={classes.formControl}
                defaultValue={!!user.parking?.value}
                label={PARKING}
                name="parking"
                register={register}
              />
              <Controller
                control={control}
                defaultValue={
                  user.parkingDetails || ParkingDetails.PARKING_DETAILS_UNKNOWN
                }
                name="parkingDetails"
                render={({ onChange, value }) => (
                  <Select
                    label={PARKING_DETAILS}
                    onChange={onChange}
                    className={classes.field}
                    value={value}
                    id="parkingDetails"
                    options={[
                      ParkingDetails.PARKING_DETAILS_UNKNOWN,
                      ParkingDetails.PARKING_DETAILS_FREE_ONSITE,
                      ParkingDetails.PARKING_DETAILS_FREE_OFFSITE,
                      ParkingDetails.PARKING_DETAILS_PAID_ONSITE,
                      ParkingDetails.PARKING_DETAILS_PAID_OFFSITE,
                    ]}
                    optionLabelMap={parkingDetailsLabels}
                  />
                )}
              />
            </div>
            <HostingPreferenceCheckbox
              className={classes.formControl}
              defaultValue={!!user.drinksAtHome?.value}
              label={HOST_DRINKING}
              name="drinksAtHome"
              register={register}
            />
            <HostingPreferenceCheckbox
              className={classes.formControl}
              defaultValue={!!user.smokesAtHome?.value}
              label={HOST_SMOKING}
              name="smokesAtHome"
              register={register}
            />
          </div>
          <Typography variant="h2">{GENERAL}</Typography>
          <ProfileMarkdownInput
            id="area"
            label={LOCAL_AREA}
            name="area"
            defaultValue={user.area?.value ?? ""}
            control={control}
            className={classes.field}
          />
          <ProfileMarkdownInput
            id="sleepingDetails"
            label={SLEEPING_ARRANGEMENT}
            name="sleepingDetails"
            defaultValue={user.sleepingDetails?.value ?? ""}
            control={control}
            className={classes.field}
          />
          <ProfileMarkdownInput
            id="houseRules"
            label={HOUSE_RULES}
            name="houseRules"
            defaultValue={user.houseRules?.value ?? ""}
            control={control}
            className={classes.field}
          />
          <ProfileMarkdownInput
            id="otherHostInfo"
            label={ADDITIONAL}
            name="otherHostInfo"
            defaultValue={user.otherHostInfo?.value ?? ""}
            control={control}
            className={classes.field}
          />
          <div className={classes.buttonContainer}>
            <Button
              type="submit"
              variant="contained"
              color="primary"
              loading={updateIsLoading}
              onClick={onSubmit}
            >
              {SAVE}
            </Button>
          </div>
        </form>
      ) : (
        <CircularProgress />
      )}
    </>
  );
}<|MERGE_RESOLUTION|>--- conflicted
+++ resolved
@@ -8,11 +8,7 @@
 import Alert from "components/Alert";
 import Button from "components/Button";
 import CircularProgress from "components/CircularProgress";
-<<<<<<< HEAD
-=======
-import PageTitle from "components/PageTitle";
 import Select from "components/Select";
->>>>>>> 98084ba4
 import {
   ABOUT_HOME,
   ACCEPT_CAMPING,
@@ -135,11 +131,15 @@
   } = useUpdateHostingPreferences();
   const { data: user } = useCurrentUser();
   const [errorMessage, setErrorMessage] = useState<string | null>(null);
-  const { control, errors, register, handleSubmit } =
-    useForm<HostingPreferenceData>({
-      mode: "onBlur",
-      shouldFocusError: true,
-    });
+  const {
+    control,
+    errors,
+    register,
+    handleSubmit,
+  } = useForm<HostingPreferenceData>({
+    mode: "onBlur",
+    shouldFocusError: true,
+  });
 
   const onSubmit = handleSubmit((data) => {
     resetUpdate();
