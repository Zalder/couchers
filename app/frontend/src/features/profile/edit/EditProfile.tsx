import {
  FormControlLabel,
  Radio,
  RadioGroup,
  TextField,
  Typography,
} from "@material-ui/core";
import Alert from "components/Alert";
import Button from "components/Button";
import CircularProgress from "components/CircularProgress";
import EditLocationMap from "components/EditLocationMap";
import ImageInput from "components/ImageInput";
import {
  ADDITIONAL,
  COUNTRIES_LIVED,
  COUNTRIES_VISITED,
  EDUCATION,
  FEMALE_PRONOUNS,
  HOBBIES,
  HOMETOWN,
  HOSTING_STATUS,
  LANGUAGES_SPOKEN,
  MALE_PRONOUNS,
  MEETUP_STATUS,
  NAME,
  OCCUPATION,
  PRONOUNS,
  SAVE,
  WHO,
} from "features/constants";
import {
  ACCEPTING,
  MAYBE_ACCEPTING,
  MAYBE_MEETUP,
  MEETUP,
  NO_MEETUP,
  NOT_ACCEPTING,
} from "features/profile/constants";
import useUpdateUserProfile from "features/profile/hooks/useUpdateUserProfile";
import ProfileMarkdownInput from "features/profile/ProfileMarkdownInput";
import ProfileTagInput from "features/profile/ProfileTagInput";
import ProfileTextInput from "features/profile/ProfileTextInput";
import useCurrentUser from "features/userQueries/useCurrentUser";
import { HostingStatus, LanguageAbility, MeetupStatus } from "pb/api_pb";
import React, { useEffect } from "react";
import { Controller, useForm } from "react-hook-form";
import { UpdateUserProfileData } from "service/index";
import { useIsMounted, useSafeState } from "utils/hooks";
import makeStyles from "utils/makeStyles";

<<<<<<< HEAD
import { useLanguages } from "../hooks/useLanguages";
import { useRegions } from "../hooks/useRegions";
=======
import {
  DEFAULT_ABOUT_ME_HEADINGS,
  DEFAULT_HOBBIES_HEADINGS,
} from "./constants";
>>>>>>> 9b18c584

const useStyles = makeStyles((theme) => ({
  avatar: {
    width: 120,
    height: 120,
  },
  topFormContainer: {
    display: "flex",
    flexDirection: "column",
    alignItems: "center",
    [theme.breakpoints.up("md")]: {
      flexDirection: "row",
      margin: theme.spacing(1, 10),
    },
    "& .MuiTextField-root": {
      width: "100%",
    },
  },
  buttonContainer: {
    display: "flex",
    justifyContent: "center",
    paddingBottom: theme.spacing(1),
    paddingTop: theme.spacing(1),
  },
  // Everything under the mapbox
  bottomFormContainer: {
    display: "flex",
    flexDirection: "column",
    justifyContent: "center",
    [theme.breakpoints.up("md")]: {
      margin: theme.spacing(0, 10),
    },
  },
  // .field is the free text fields
  field: {
    "& > .MuiInputBase-root": {
      width: "100%",
    },
  },
  radioButtons: {
    display: "flex",
    flexDirection: "column",
    [theme.breakpoints.up("sm")]: {
      display: "grid",
      gridTemplateColumns: "repeat(3, 1fr)",
    },
  },
}));

type FormValues = Omit<UpdateUserProfileData, "languageAbilities"> & {
  fluentLanguages: string[];
};

export default function EditProfileForm() {
  const classes = useStyles();
  const {
    updateUserProfile,
    reset: resetUpdate,
    isLoading: updateIsLoading,
    isError: updateError,
  } = useUpdateUserProfile();
  const { data: user, isLoading: userIsLoading } = useCurrentUser();
  const isMounted = useIsMounted();
  const [errorMessage, setErrorMessage] = useSafeState<string | null>(
    isMounted,
    null
  );
  const { control, errors, register, handleSubmit, setValue } =
    useForm<FormValues>({
      defaultValues: {
        city: user?.city,
        lat: user?.lat,
        lng: user?.lng,
        radius: user?.radius,
      },
      shouldFocusError: true,
    });

  //Although the default value was set above, if the page is just loaded,
  //user will be undefined on first render, so the default values will be undefined.
  //So make sure to set values when user finshes loading
  useEffect(() => {
    if (!userIsLoading && user) {
      setValue("city", user.city);
      setValue("lat", user.lat);
      setValue("lng", user.lng);
      setValue("radius", user.radius);
    }
  }, [userIsLoading, setValue, user]);

  useEffect(() => {
    //register here because these don't exist as actual fields
    register("city");
    register("lat");
    register("lng");
    register("radius");
  }, [register]);

  const { regions, regionsLookup } = useRegions();
  const { languages, languagesLookup } = useLanguages();

  const onSubmit = handleSubmit(
    ({ regionsLived, regionsVisited, fluentLanguages, ...data }) => {
      resetUpdate();
      updateUserProfile(
        {
          profileData: {
<<<<<<< HEAD
            regionsVisited: regionsVisited.map(
              (region) => (regionsLookup || {})[region]
            ),
            regionsLived: regionsLived.map(
              (region) => (regionsLookup || {})[region]
            ),
            languageAbilities: {
              valueList: fluentLanguages.map((language) => ({
                code: (languagesLookup || {})[language],
                fluency: LanguageAbility.Fluency.FLUENCY_FLUENT,
              })),
            },
            ...data,
=======
            ...data,
            aboutMe:
              data.aboutMe === DEFAULT_ABOUT_ME_HEADINGS ? "" : data.aboutMe,
            thingsILike:
              data.thingsILike === DEFAULT_HOBBIES_HEADINGS
                ? ""
                : data.thingsILike,
>>>>>>> 9b18c584
          },
          setMutationError: setErrorMessage,
        },
        {
          // Scoll to top on submission error
          onError: () => {
            window.scroll({ top: 0, behavior: "smooth" });
          },
        }
      );
    },
    // All field validation errors should scroll to their respective field
    // Except the avatar, so this scrolls to top on avatar validation error
    (errors) =>
      errors.avatarKey && window.scroll({ top: 0, behavior: "smooth" })
  );

  return (
    <>
      {updateError && (
        <Alert severity="error">{errorMessage || "Unknown error"}</Alert>
      )}
      {errors.avatarKey && (
        <Alert severity="error">{errors.avatarKey?.message || ""}</Alert>
      )}
      {user ? (
        <>
          <form onSubmit={onSubmit} className={classes.topFormContainer}>
            <ImageInput
              className={classes.avatar}
              control={control}
              id="profile-picture"
              name="avatarKey"
              initialPreviewSrc={user.avatarUrl}
              userName={user.name}
              type="avatar"
            />
            <ProfileTextInput
              id="name"
              label={NAME}
              name="name"
              defaultValue={user.name}
              error={!!errors.name}
              inputRef={register({ required: true })}
              className={classes.field}
            />
          </form>
          <Controller
            defaultValue=""
            name="location"
            control={control}
            render={() => (
              <EditLocationMap
                showRadiusSlider
                initialLocation={{
                  address: user.city,
                  lat: user.lat,
                  lng: user.lng,
                  radius: user.radius,
                }}
                updateLocation={(location) => {
                  if (location) {
                    setValue("city", location.address);
                    setValue("lat", location.lat);
                    setValue("lng", location.lng);
                    setValue("radius", location.radius);
                  }
                }}
              />
            )}
          />
          <form onSubmit={onSubmit} className={classes.bottomFormContainer}>
            <Controller
              control={control}
              defaultValue={user.hostingStatus}
              name="hostingStatus"
              render={({ onChange, value }) => (
                <>
                  <Typography variant="h2">{HOSTING_STATUS}</Typography>
                  <RadioGroup
                    row
                    aria-label={HOSTING_STATUS}
                    name="hostingStatus"
                    value={value}
                    onChange={(event) => onChange(Number(event.target.value))}
                    className={classes.radioButtons}
                  >
                    <FormControlLabel
                      value={HostingStatus.HOSTING_STATUS_CAN_HOST}
                      control={<Radio />}
                      label={ACCEPTING}
                    />
                    <FormControlLabel
                      value={HostingStatus.HOSTING_STATUS_MAYBE}
                      control={<Radio />}
                      label={MAYBE_ACCEPTING}
                    />
                    <FormControlLabel
                      value={HostingStatus.HOSTING_STATUS_CANT_HOST}
                      control={<Radio />}
                      label={NOT_ACCEPTING}
                    />
                  </RadioGroup>
                </>
              )}
            />
            <Controller
              control={control}
              defaultValue={user.meetupStatus}
              name="meetupStatus"
              render={({ onChange, value }) => (
                <>
                  <Typography variant="h2">{MEETUP_STATUS}</Typography>
                  <RadioGroup
                    row
                    aria-label={MEETUP_STATUS}
                    name="meetupStatus"
                    value={value}
                    onChange={(event) => onChange(Number(event.target.value))}
                    className={classes.radioButtons}
                  >
                    <FormControlLabel
                      value={MeetupStatus.MEETUP_STATUS_WANTS_TO_MEETUP}
                      control={<Radio />}
                      label={MEETUP}
                    />
                    <FormControlLabel
                      value={MeetupStatus.MEETUP_STATUS_OPEN_TO_MEETUP}
                      control={<Radio />}
                      label={MAYBE_MEETUP}
                    />
                    <FormControlLabel
                      value={MeetupStatus.MEETUP_STATUS_DOES_NOT_WANT_TO_MEETUP}
                      control={<Radio />}
                      label={NO_MEETUP}
                    />
                  </RadioGroup>
                </>
              )}
            />
            <Controller
              control={control}
              defaultValue={user.pronouns}
              name="pronouns"
              render={({ onChange, value }) => {
                const other =
                  value === FEMALE_PRONOUNS || value === MALE_PRONOUNS
                    ? ""
                    : value;
                return (
                  <>
                    <Typography variant="h2">{PRONOUNS}</Typography>
                    <RadioGroup
                      row
                      aria-label={PRONOUNS}
                      name="pronouns"
                      value={value}
                      onChange={(_, value) => onChange(value)}
                      className={classes.radioButtons}
                    >
                      <FormControlLabel
                        value={FEMALE_PRONOUNS}
                        control={<Radio />}
                        label={FEMALE_PRONOUNS}
                      />
                      <FormControlLabel
                        value={MALE_PRONOUNS}
                        control={<Radio />}
                        label={MALE_PRONOUNS}
                      />
                      <FormControlLabel
                        value={other}
                        control={<Radio />}
                        label={
                          <TextField
                            onChange={(event) => onChange(event.target.value)}
                            value={other}
                          />
                        }
                      />
                    </RadioGroup>
                  </>
                );
              }}
            />
            {languages && (
              <Controller
                control={control}
                defaultValue={user.languageAbilitiesList.map(
                  (ability) => languages[ability.code]
                )}
                name="fluentLanguages"
                render={({ onChange, value }) => (
                  <ProfileTagInput
                    onChange={(_, value) => onChange(value)}
                    value={value}
                    options={Object.values(languages)}
                    label={LANGUAGES_SPOKEN}
                    id="fluentLanguages"
                  />
                )}
              />
            )}
            <ProfileTextInput
              id="hometown"
              label={HOMETOWN}
              name="hometown"
              defaultValue={user.hometown}
              inputRef={register}
              className={classes.field}
            />
            <ProfileTextInput
              id="occupation"
              label={OCCUPATION}
              name="occupation"
              defaultValue={user.occupation}
              inputRef={register}
              className={classes.field}
            />
            <ProfileTextInput
              id="education"
              label={EDUCATION}
              name="education"
              defaultValue={user.education}
              inputRef={register}
              className={classes.field}
            />
            <ProfileMarkdownInput
              id="aboutMe"
              label={WHO}
              name="aboutMe"
              defaultValue={user.aboutMe || DEFAULT_ABOUT_ME_HEADINGS}
              control={control}
              className={classes.field}
            />
            <ProfileMarkdownInput
              id="thingsILike"
              label={HOBBIES}
              name="thingsILike"
              defaultValue={user.thingsILike || DEFAULT_HOBBIES_HEADINGS}
              control={control}
              className={classes.field}
            />
            <ProfileMarkdownInput
              id="additionalInformation"
              label={ADDITIONAL}
              name="additionalInformation"
              defaultValue={user.additionalInformation}
              control={control}
              className={classes.field}
            />
            {regions ? (
              <>
                <Controller
                  control={control}
                  defaultValue={user.regionsVisitedList.map(
                    (region) => regions[region]
                  )}
                  name="regionsVisited"
                  render={({ onChange, value }) => (
                    <ProfileTagInput
                      onChange={(_, values) => onChange(values)}
                      value={value}
                      options={Object.values(regions)}
                      label={COUNTRIES_VISITED}
                      id="regions-visited"
                    />
                  )}
                />
                <Controller
                  control={control}
                  defaultValue={user.regionsLivedList.map(
                    (region) => regions[region]
                  )}
                  name="regionsLived"
                  render={({ onChange, value }) => (
                    <ProfileTagInput
                      onChange={(_, values) => onChange(values)}
                      value={value}
                      options={Object.values(regions)}
                      label={COUNTRIES_LIVED}
                      id="regions-lived"
                    />
                  )}
                />
              </>
            ) : null}

            <div className={classes.buttonContainer}>
              <Button
                type="submit"
                variant="contained"
                color="primary"
                loading={updateIsLoading}
                onClick={onSubmit}
              >
                {SAVE}
              </Button>
            </div>
          </form>
        </>
      ) : (
        <CircularProgress />
      )}
    </>
  );
}<|MERGE_RESOLUTION|>--- conflicted
+++ resolved
@@ -36,6 +36,8 @@
   NO_MEETUP,
   NOT_ACCEPTING,
 } from "features/profile/constants";
+import { useLanguages } from "features/profile/hooks/useLanguages";
+import { useRegions } from "features/profile/hooks/useRegions";
 import useUpdateUserProfile from "features/profile/hooks/useUpdateUserProfile";
 import ProfileMarkdownInput from "features/profile/ProfileMarkdownInput";
 import ProfileTagInput from "features/profile/ProfileTagInput";
@@ -48,15 +50,10 @@
 import { useIsMounted, useSafeState } from "utils/hooks";
 import makeStyles from "utils/makeStyles";
 
-<<<<<<< HEAD
-import { useLanguages } from "../hooks/useLanguages";
-import { useRegions } from "../hooks/useRegions";
-=======
 import {
   DEFAULT_ABOUT_ME_HEADINGS,
   DEFAULT_HOBBIES_HEADINGS,
 } from "./constants";
->>>>>>> 9b18c584
 
 const useStyles = makeStyles((theme) => ({
   avatar: {
@@ -164,7 +161,7 @@
       updateUserProfile(
         {
           profileData: {
-<<<<<<< HEAD
+            ...data,
             regionsVisited: regionsVisited.map(
               (region) => (regionsLookup || {})[region]
             ),
@@ -177,16 +174,12 @@
                 fluency: LanguageAbility.Fluency.FLUENCY_FLUENT,
               })),
             },
-            ...data,
-=======
-            ...data,
             aboutMe:
               data.aboutMe === DEFAULT_ABOUT_ME_HEADINGS ? "" : data.aboutMe,
             thingsILike:
               data.thingsILike === DEFAULT_HOBBIES_HEADINGS
                 ? ""
                 : data.thingsILike,
->>>>>>> 9b18c584
           },
           setMutationError: setErrorMessage,
         },
