--- conflicted
+++ resolved
@@ -1,29 +1,19 @@
 import { Box } from "@material-ui/core";
 import { makeStyles } from "@material-ui/core/styles";
 import { Skeleton } from "@material-ui/lab";
-<<<<<<< HEAD
+import { Empty } from "google-protobuf/google/protobuf/empty_pb";
 import { Error as GrpcError } from "grpc-web";
 import * as React from "react";
 import { useRef, useState } from "react";
 import { useMutation, useQuery, useQueryClient } from "react-query";
 import { useHistory, useParams } from "react-router-dom";
 
-=======
-import { Empty } from "google-protobuf/google/protobuf/empty_pb";
-import { Error, Error as GrpcError } from "grpc-web";
-import { useRef, useState } from "react";
-import { useMutation, useQuery, useQueryClient } from "react-query";
-import { useHistory, useParams } from "react-router-dom";
->>>>>>> d9fe0681
 import Alert from "../../../components/Alert";
 import CircularProgress from "../../../components/CircularProgress";
 import Divider from "../../../components/Divider";
 import HeaderButton from "../../../components/HeaderButton";
 import { BackIcon, OverflowMenuIcon } from "../../../components/Icons";
-<<<<<<< HEAD
 import Menu, { MenuItem } from "../../../components/Menu";
-=======
->>>>>>> d9fe0681
 import PageTitle from "../../../components/PageTitle";
 import UserSummary from "../../../components/UserSummary";
 import { Message } from "../../../pb/conversations_pb";
@@ -33,10 +23,7 @@
 import { useAuthContext } from "../../auth/AuthProvider";
 import { useUser } from "../../userQueries/useUsers";
 import MessageList from "../messagelist/MessageList";
-<<<<<<< HEAD
-=======
 import useMarkLastSeen, { MarkLastSeenVariables } from "../useMarkLastSeen";
->>>>>>> d9fe0681
 import HostRequestSendField from "./HostRequestSendField";
 
 const useStyles = makeStyles((theme) => ({
@@ -134,7 +121,7 @@
 
   const { mutate: markLastRequestSeen } = useMutation<
     Empty,
-    Error,
+    GrpcError,
     MarkLastSeenVariables
   >(
     (messageId) =>
