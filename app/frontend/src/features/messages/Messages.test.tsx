--- conflicted
+++ resolved
@@ -2,17 +2,13 @@
 import React from "react";
 
 import { service } from "../../service";
-<<<<<<< HEAD
 import user from "../../test/fixtures/defaultUser.json";
 import wrapper from "../../test/hookWrapper";
-import { HostRequestsNotification, MessagesNotification } from "./Messages";
-=======
 import {
   HostRequestsReceivedNotification,
   HostRequestsSentNotification,
   MessagesNotification,
 } from "./Messages";
->>>>>>> d9fe0681
 
 const pingMock = service.api.ping as jest.Mock<
   ReturnType<typeof service.api.ping>,
