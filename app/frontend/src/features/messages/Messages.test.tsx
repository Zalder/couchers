--- conflicted
+++ resolved
@@ -20,17 +20,10 @@
 });
 
 describe.each`
-<<<<<<< HEAD
-  name                                  | label            | count   | Component
-  ${"HostRequestsReceivedNotification"} | ${"Hosting"}     | ${"12"} | ${HostRequestsReceivedNotification}
-  ${"HostRequestsSentNotification"}     | ${"Surfing"}     | ${"34"} | ${HostRequestsSentNotification}
-  ${"MessagesNotification"}             | ${"Chats"} | ${"56"} | ${MessagesNotification}
-=======
   name                                  | label        | count   | Component
   ${"HostRequestsReceivedNotification"} | ${"Hosting"} | ${"12"} | ${HostRequestsReceivedNotification}
   ${"HostRequestsSentNotification"}     | ${"Surfing"} | ${"34"} | ${HostRequestsSentNotification}
   ${"MessagesNotification"}             | ${"Chats"}   | ${"56"} | ${MessagesNotification}
->>>>>>> 735dcafb
 `("$name", ({ label, count, Component }) => {
   it("shows the label with the number of unseen messages in a badge", async () => {
     pingMock.mockResolvedValue({
