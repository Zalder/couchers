--- conflicted
+++ resolved
@@ -101,32 +101,13 @@
       {loading ? (
         <CircularProgress />
       ) : (
-<<<<<<< HEAD
         <form className={authClasses.form} onSubmit={completeSignup}>
           <InputLabel className={authClasses.formLabel} htmlFor="username">
             Username
           </InputLabel>
           <TextField
             variant="standard"
-=======
-        <form onSubmit={completeSignup}>
-          <Typography variant="h3">{getValues("email")}</Typography>
-          <TextField
-            id="name"
-            name="name"
-            label="Name"
-            inputRef={register({
-              required: "Enter your name",
-              pattern: {
-                value: nameValidationPattern,
-                message: "Name can't be just white space.",
-              },
-            })}
-            helperText={errors?.name?.message}
-          />
-          <TextField
             id="username"
->>>>>>> 393fdbc1
             name="username"
             fullWidth
             inputRef={register({
@@ -148,16 +129,10 @@
             Full name
           </InputLabel>
           <TextField
-<<<<<<< HEAD
             id="full-name"
             variant="standard"
             name="name"
             fullWidth
-=======
-            id="city"
-            name="city"
-            label="City"
->>>>>>> 393fdbc1
             inputRef={register({
               required: "Enter your name",
               pattern: {
@@ -171,13 +146,9 @@
             Birthday
           </InputLabel>
           <TextField
-<<<<<<< HEAD
-            id="birthday"
-            fullWidth
-            variant="standard"
-=======
             id="birthdate"
->>>>>>> 393fdbc1
+            fullWidth
+            variant="standard"
             name="birthdate"
             type="date"
             InputLabelProps={{
