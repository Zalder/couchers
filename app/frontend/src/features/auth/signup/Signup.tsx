import {
  Divider,
  Hidden,
  Link as MuiLink,
  Typography,
} from "@material-ui/core";
import Alert from "components/Alert";
import AuthHeader from "components/AuthHeader";
import CircularProgress from "components/CircularProgress";
import { useEffect, useState } from "react";
import {
  Link,
  Redirect,
  useHistory,
  useLocation,
  useParams,
} from "react-router-dom";
import CouchersLogo from "resources/CouchersLogo";
import { loginRoute, signupRoute, tosRoute } from "routes";
import { service } from "service";
import makeStyles from "utils/makeStyles";

import { COUCHERS } from "../../../constants";
import { useAuthContext } from "../AuthProvider";
import {
  ACCOUNT_ALREADY_CREATED,
  INTRODUCTION_SUBTITLE,
  INTRODUCTION_TITLE,
  LOGIN,
  SIGN_UP_AGREEMENT,
  SIGN_UP_AWAITING_EMAIL,
  SIGN_UP_HEADER,
  SIGN_UP_REDIRECT,
} from "../constants";
import useAuthStyles from "../useAuthStyles";
import AccountForm from "./AccountForm";
import BasicForm from "./BasicForm";
import FeedbackForm from "./FeedbackForm";

const useStyles = makeStyles((theme) => ({
  agreement: {
    textAlign: "center",
    [theme.breakpoints.up("md")]: {
      marginTop: theme.spacing(3),
      textAlign: "left",
    },
  },
  logIn: {
    marginTop: "auto",
    [theme.breakpoints.up("md")]: {
      color: theme.palette.common.white,
      lineHeight: "2.5",
      marginTop: 0,
    },
  },
  logInLink: {
    color: theme.palette.secondary.main,
    fontWeight: 700,
    [theme.breakpoints.up("md")]: {
      color: theme.palette.primary.main,
    },
  },
}));

function CurrentForm() {
  const classes = useStyles();
  const { authState } = useAuthContext();
  const state = authState.flowState;
  if (!state || state.needBasic) {
    return (
      <>
        <BasicForm />
        <Typography variant="body1" className={classes.agreement}>
          {SIGN_UP_AGREEMENT[0]}
          <MuiLink to={tosRoute} component={Link} target="_blank">
            {SIGN_UP_AGREEMENT[1]}
          </MuiLink>
          {SIGN_UP_AGREEMENT[2]}
        </Typography>
      </>
    );
  } else if (state.needAccount) {
    return <AccountForm />;
  } else if (state.needFeedback) {
    return <FeedbackForm />;
  } else if (state.needVerifyEmail) {
    return <Typography variant="body1">{SIGN_UP_AWAITING_EMAIL}</Typography>;
  } else if (state.authRes) {
    return <Typography variant="body1">{SIGN_UP_REDIRECT}</Typography>;
  } else {
    throw Error("Unhandled signup flow state.");
  }
}

export default function Signup() {
  const { authState, authActions } = useAuthContext();
  const authenticated = authState.authenticated;
  const error = authState.error;
  const authClasses = useAuthStyles();
  const classes = useStyles();
  const [loading, setLoading] = useState(false);

  const flowState = authState.flowState;

  useEffect(() => {
    authActions.clearError();
  }, [authActions]);

<<<<<<< HEAD
  const { urlToken } = useParams<{ urlToken: string }>();
  const location = useLocation();
  const history = useHistory();

  useEffect(() => {
    (async () => {
      if (urlToken) {
        setLoading(true);
        try {
          authActions.updateSignupState(
            await service.auth.signupFlowEmailToken(urlToken)
          );
        } catch (err) {
          authActions.authError(err.message);
          history.push(signupRoute);
          return;
        }
        setLoading(false);
      }
    })();
  }, [urlToken, authActions, location.pathname, history]);
=======
  useEffect(() => {
    if (authState.error) window.scroll({ top: 0, behavior: "smooth" });
  }, [authState.error]);
>>>>>>> d6c526cd

  return (
    <>
      {authenticated && <Redirect to="/" />}
      {/***** MOBILE ******/}
      <Hidden mdUp>
        <div className={authClasses.page}>
          <AuthHeader>{SIGN_UP_HEADER}</AuthHeader>
          {error && (
            <Alert className={authClasses.errorMessage} severity="error">
              {error}
            </Alert>
          )}
          {loading ? <CircularProgress /> : <CurrentForm />}
          {!flowState && (
            <Typography className={classes.logIn}>
              {ACCOUNT_ALREADY_CREATED + " "}
              <Link className={classes.logInLink} to={loginRoute}>
                {LOGIN}
              </Link>
            </Typography>
          )}
        </div>
      </Hidden>
      {/***** DESKTOP ******/}
      <Hidden smDown>
        <div className={authClasses.page}>
          <header className={authClasses.header}>
            <div className={authClasses.logoContainer}>
              <CouchersLogo />
              <div className={authClasses.logo}>{COUCHERS}</div>
            </div>
            {!flowState && (
              <Typography className={classes.logIn}>
                {ACCOUNT_ALREADY_CREATED + " "}
                <Link className={classes.logInLink} to={loginRoute}>
                  {LOGIN}
                </Link>
              </Typography>
            )}
          </header>
          <div className={authClasses.content}>
            <div className={authClasses.introduction}>
              <Typography classes={{ root: authClasses.title }} variant="h1">
                {INTRODUCTION_TITLE}
              </Typography>
              <Typography classes={{ root: authClasses.subtitle }} variant="h2">
                {INTRODUCTION_SUBTITLE}
                <Divider className={authClasses.underline}></Divider>
              </Typography>
            </div>
            <div className={authClasses.formWrapper}>
              {error && (
                <Alert className={authClasses.errorMessage} severity="error">
                  {error}
                </Alert>
              )}
              <AuthHeader>{SIGN_UP_HEADER}</AuthHeader>
              {loading ? <CircularProgress /> : <CurrentForm />}
            </div>
          </div>
        </div>
      </Hidden>
    </>
  );
}<|MERGE_RESOLUTION|>--- conflicted
+++ resolved
@@ -102,14 +102,17 @@
 
   const flowState = authState.flowState;
 
+  const { urlToken } = useParams<{ urlToken: string }>();
+  const location = useLocation();
+  const history = useHistory();
+
   useEffect(() => {
     authActions.clearError();
   }, [authActions]);
 
-<<<<<<< HEAD
-  const { urlToken } = useParams<{ urlToken: string }>();
-  const location = useLocation();
-  const history = useHistory();
+  useEffect(() => {
+    if (authState.error) window.scroll({ top: 0, behavior: "smooth" });
+  }, [authState.error]);
 
   useEffect(() => {
     (async () => {
@@ -128,11 +131,6 @@
       }
     })();
   }, [urlToken, authActions, location.pathname, history]);
-=======
-  useEffect(() => {
-    if (authState.error) window.scroll({ top: 0, behavior: "smooth" });
-  }, [authState.error]);
->>>>>>> d6c526cd
 
   return (
     <>
