--- conflicted
+++ resolved
@@ -1,14 +1,10 @@
 import React from "react";
 
 import PageTitle from "../../components/PageTitle";
-<<<<<<< HEAD
+import { PageType } from "../../pb/pages_pb";
 import NewPageForm from "./NewPageForm";
-=======
-import NewPageForm from "./NewPageForm"
-import { PageType } from "../../pb/pages_pb"
->>>>>>> d9fe0681
 
-export default function NewPagePage({pageType}: {pageType: PageType}) {
+export default function NewPagePage({ pageType }: { pageType: PageType }) {
   return (
     <>
       <PageTitle>Create a new page</PageTitle>
