--- conflicted
+++ resolved
@@ -11,11 +11,9 @@
   ListPlacesRes,
 } from "pb/communities_pb";
 import { Discussion } from "pb/discussions_pb";
-<<<<<<< HEAD
 import { AvailableWriteReferencesRes, Reference } from "pb/references_pb";
-=======
 import { GetThreadRes } from "pb/threads_pb";
->>>>>>> ace27a8d
+
 import {
   communityAdminsKey,
   communityDiscussionsKey,
@@ -35,10 +33,7 @@
   useMutation,
   useQuery,
   useQueryClient,
-<<<<<<< HEAD
-=======
   UseQueryOptions,
->>>>>>> ace27a8d
 } from "react-query";
 import { service } from "service";
 import {
@@ -171,8 +166,7 @@
       },
     }
   );
-<<<<<<< HEAD
-
+  
 export const useListAvailableReferences = (
   userId: number,
   type: "received" | "given" | "all"
@@ -244,7 +238,7 @@
 
   return { reset, status, writeFriendReference };
 }
-=======
+
 };
 
 export const useThread = (
@@ -259,5 +253,4 @@
     queryFn: ({ pageParam }) => service.threads.getThread(threadId, pageParam),
     getNextPageParam: (lastPage) => lastPage.nextPageToken || undefined,
     ...options,
-  });
->>>>>>> ace27a8d
+  });