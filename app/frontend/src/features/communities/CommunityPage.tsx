import { Breadcrumbs } from "@material-ui/core";
import React, { useEffect, useState } from "react";
import { Link, useHistory, useParams } from "react-router-dom";

import { communityRoute, groupRoute, pageRoute } from "../../AppRoutes";
import Alert from "../../components/Alert";
import CircularProgress from "../../components/CircularProgress";
<<<<<<< HEAD
=======
import TextBody from "../../components/TextBody";
import { useHistory } from "react-router-dom";
import { communityRoute, groupRoute, placeRoute, guideRoute } from "../../AppRoutes"
>>>>>>> d9fe0681
import Markdown from "../../components/Markdown";
import PageTitle from "../../components/PageTitle";
import TextBody from "../../components/TextBody";
import { Community } from "../../pb/communities_pb";
import { Group } from "../../pb/groups_pb";
import { Page } from "../../pb/pages_pb";
import { service } from "../../service";

export default function CommunityPage() {
  const [loading, setLoading] = useState(false);
  const [error, setError] = useState("");
  const [community, setCommunity] = useState<Community.AsObject | null>(null);

  const [subCommunitiesLoading, setSubCommunitiesLoading] = useState(false);
  const [
    subCommunities,
    setSubCommunities,
  ] = useState<Array<Community.AsObject> | null>(null);

  const [groupsLoading, setGroupsLoading] = useState(false);
  const [groups, setGroups] = useState<Array<Group.AsObject> | null>(null);

  const [adminsLoading, setAdminsLoading] = useState(false);
  const [admins, setAdmins] = useState<number[] | null>(null);

  const [membersLoading, setMembersLoading] = useState(false);
  const [members, setMembers] = useState<number[] | null>(null);

  const [nearbyUsersLoading, setNearbyUsersLoading] = useState(false);
  const [nearbyUsers, setNearbyUsers] = useState<number[] | null>(null);

  const [placesLoading, setPlacesLoading] = useState(false);
  const [places, setPlaces] = useState<Array<Page.AsObject> | null>(null);

  const [guidesLoading, setGuidesLoading] = useState(false);
  const [guides, setGuides] = useState<Array<Page.AsObject> | null>(null);

  const history = useHistory();

  const { communityId, communitySlug } = useParams<{
    communityId: string;
    communitySlug?: string;
  }>();

  useEffect(() => {
    if (!communityId) return;
    (async () => {
      setLoading(true);
      try {
        const community = await service.communities.getCommunity(
          Number(communityId)
        );
        setCommunity(community);
        if (community.slug !== communitySlug) {
          // if the address is wrong, redirect to the right place
          history.push(
            `${communityRoute}/${community.communityId}/${community.slug}`
          );
        }
      } catch (e) {
        console.error(e);
        setError(e.message);
      }
      setLoading(false);

      setSubCommunitiesLoading(true);
      try {
        const res = await service.communities.listCommunities(
          Number(communityId)
        );
        setSubCommunities(
          res.communitiesList.length ? res.communitiesList : null
        );
      } catch (e) {
        console.error(e);
        setError(e.message);
      }
      setSubCommunitiesLoading(false);

      setGroupsLoading(true);
      try {
        const res = await service.communities.listGroups(Number(communityId));
        setGroups(res.groupsList.length ? res.groupsList : null);
      } catch (e) {
        console.error(e);
        setError(e.message);
      }
      setGroupsLoading(false);

      setAdminsLoading(true);
      try {
        const res = await service.communities.listAdmins(Number(communityId));
        setAdmins(res.adminUserIdsList.length ? res.adminUserIdsList : null);
      } catch (e) {
        console.error(e);
        setError(e.message);
      }
      setAdminsLoading(false);

      setMembersLoading(true);
      try {
        const res = await service.communities.listMembers(Number(communityId));
        setMembers(res.memberUserIdsList.length ? res.memberUserIdsList : null);
      } catch (e) {
        console.error(e);
        setError(e.message);
      }
      setMembersLoading(false);

      setNearbyUsersLoading(true);
      try {
        const res = await service.communities.listNearbyUsers(
          Number(communityId)
        );
        setNearbyUsers(
          res.nearbyUserIdsList.length ? res.nearbyUserIdsList : null
        );
      } catch (e) {
        console.error(e);
        setError(e.message);
      }
      setNearbyUsersLoading(false);

      setPlacesLoading(true);
      try {
        const res = await service.communities.listPlaces(Number(communityId));
        setPlaces(res.placesList.length ? res.placesList : null);
      } catch (e) {
        console.error(e);
        setError(e.message);
      }
      setPlacesLoading(false);

      setGuidesLoading(true);
      try {
        const res = await service.communities.listGuides(Number(communityId));
        setGuides(res.guidesList.length ? res.guidesList : null);
      } catch (e) {
        console.error(e);
        setError(e.message);
      }
      setGuidesLoading(false);
    })();
  }, [communityId, communitySlug, history]);

  return (
    <>
      {error && <Alert severity="error">{error}</Alert>}
      {loading ? (
        <CircularProgress />
      ) : community ? (
        <>
          <PageTitle>{community.name} Community Page</PageTitle>
          <Breadcrumbs aria-label="breadcrumb">
            {community.parentsList
              .filter((parent) => !!parent.community)
              .map((parent) => (
                <Link
                  to={`${communityRoute}/${parent.community!.communityId}/${
                    parent.community!.slug
                  }`}
                >
                  {parent.community!.name}
                </Link>
              ))}
          </Breadcrumbs>
          <p>Description: {community.description}</p>
          <p>
            You <b>{community.member ? "are" : "are not"}</b> a member of this
            community.
          </p>
          <p>
            You <b>{community.admin ? "are" : "are not"}</b> an admin of this
            community.
          </p>
          <p>
            Last edited at {community.mainPage!.lastEdited?.seconds} by{" "}
            {community.mainPage!.lastEditorUserId}
          </p>
          <p>
            Created at {community.created?.seconds} by{" "}
            {community.mainPage!.creatorUserId}
          </p>
          <Markdown source={community.mainPage!.content} />
          <p>
            You <b>{community.mainPage!.canEdit ? "can" : "cannot"}</b> edit
            this page.
          </p>
          <h1>Sub-communities</h1>
          {subCommunitiesLoading ? (
            <CircularProgress />
          ) : subCommunities ? (
            subCommunities.map((subCommunity) => (
              <>
<<<<<<< HEAD
                <Link
                  to={`${communityRoute}/${subCommunity.communityId}/${subCommunity.slug}`}
                >
                  {subCommunity.name}
=======
                ID: {member}
                <br />
              </>
            )
          })
          : <p>This community has no members.</p>
        }
        <h1>Users in this community</h1>
        {nearbyUsersLoading ? <CircularProgress /> :
        nearbyUsers ?
          nearbyUsers.map(user => {
            return (
              <>
                ID: {user}
                <br />
              </>
            )
          })
          : <p>This community contains no users.</p>
        }
        <h1>Places</h1>
        {placesLoading ? <CircularProgress /> :
        places ?
          places.map(place => {
            return (
              <>
                <Link to={`${placeRoute}/${place.pageId}/${place.slug}`}>
                  {place.title}
>>>>>>> d9fe0681
                </Link>
                <br />
              </>
            ))
          ) : (
            <p>This community has no sub-communities.</p>
          )}
          <h1>Groups</h1>
          {groupsLoading ? (
            <CircularProgress />
          ) : groups ? (
            groups.map((group) => (
              <>
<<<<<<< HEAD
                <Link to={`${groupRoute}/${group.groupId}/${group.slug}`}>
                  {group.name}
=======
                <Link to={`${guideRoute}/${guide.pageId}/${guide.slug}`}>
                  {guide.title}
>>>>>>> d9fe0681
                </Link>
                <br />
              </>
            ))
          ) : (
            <p>This community has no groups.</p>
          )}
          <h1>Admins</h1>
          <p>Total {community.adminCount} admins.</p>
          {adminsLoading ? (
            <CircularProgress />
          ) : admins ? (
            admins.map((admin) => {
              return (
                <>
                  ID: {admin}
                  <br />
                </>
              );
            })
          ) : (
            <p>This community has no admins.</p>
          )}
          <h1>Members</h1>
          <p>Total {community.memberCount} members.</p>
          {membersLoading ? (
            <CircularProgress />
          ) : members ? (
            members.map((member) => {
              return (
                <>
                  ID: {member}
                  <br />
                </>
              );
            })
          ) : (
            <p>This community has no members.</p>
          )}
          <h1>Users in this community</h1>
          {nearbyUsersLoading ? (
            <CircularProgress />
          ) : nearbyUsers ? (
            nearbyUsers.map((user) => {
              return (
                <>
                  ID: {user}
                  <br />
                </>
              );
            })
          ) : (
            <p>This community contains no users.</p>
          )}
          <h1>Places/points of interest</h1>
          {placesLoading ? (
            <CircularProgress />
          ) : places ? (
            places.map((place) => {
              return (
                <>
                  <Link to={`${pageRoute}/${place.pageId}/${place.slug}`}>
                    {place.title}
                  </Link>
                  <br />
                </>
              );
            })
          ) : (
            <p>This community contains no places.</p>
          )}
          <h1>Guides</h1>
          {guidesLoading ? (
            <CircularProgress />
          ) : guides ? (
            guides.map((guide) => {
              return (
                <>
                  <Link to={`${pageRoute}/${guide.pageId}/${guide.slug}`}>
                    {guide.title}
                  </Link>
                  <br />
                </>
              );
            })
          ) : (
            <p>This community contains no guides.</p>
          )}
        </>
      ) : (
        <TextBody>Error</TextBody>
      )}
    </>
  );
}<|MERGE_RESOLUTION|>--- conflicted
+++ resolved
@@ -2,15 +2,14 @@
 import React, { useEffect, useState } from "react";
 import { Link, useHistory, useParams } from "react-router-dom";
 
-import { communityRoute, groupRoute, pageRoute } from "../../AppRoutes";
+import {
+  communityRoute,
+  groupRoute,
+  guideRoute,
+  placeRoute,
+} from "../../AppRoutes";
 import Alert from "../../components/Alert";
 import CircularProgress from "../../components/CircularProgress";
-<<<<<<< HEAD
-=======
-import TextBody from "../../components/TextBody";
-import { useHistory } from "react-router-dom";
-import { communityRoute, groupRoute, placeRoute, guideRoute } from "../../AppRoutes"
->>>>>>> d9fe0681
 import Markdown from "../../components/Markdown";
 import PageTitle from "../../components/PageTitle";
 import TextBody from "../../components/TextBody";
@@ -205,41 +204,10 @@
           ) : subCommunities ? (
             subCommunities.map((subCommunity) => (
               <>
-<<<<<<< HEAD
                 <Link
                   to={`${communityRoute}/${subCommunity.communityId}/${subCommunity.slug}`}
                 >
                   {subCommunity.name}
-=======
-                ID: {member}
-                <br />
-              </>
-            )
-          })
-          : <p>This community has no members.</p>
-        }
-        <h1>Users in this community</h1>
-        {nearbyUsersLoading ? <CircularProgress /> :
-        nearbyUsers ?
-          nearbyUsers.map(user => {
-            return (
-              <>
-                ID: {user}
-                <br />
-              </>
-            )
-          })
-          : <p>This community contains no users.</p>
-        }
-        <h1>Places</h1>
-        {placesLoading ? <CircularProgress /> :
-        places ?
-          places.map(place => {
-            return (
-              <>
-                <Link to={`${placeRoute}/${place.pageId}/${place.slug}`}>
-                  {place.title}
->>>>>>> d9fe0681
                 </Link>
                 <br />
               </>
@@ -253,13 +221,8 @@
           ) : groups ? (
             groups.map((group) => (
               <>
-<<<<<<< HEAD
                 <Link to={`${groupRoute}/${group.groupId}/${group.slug}`}>
                   {group.name}
-=======
-                <Link to={`${guideRoute}/${guide.pageId}/${guide.slug}`}>
-                  {guide.title}
->>>>>>> d9fe0681
                 </Link>
                 <br />
               </>
@@ -321,7 +284,7 @@
             places.map((place) => {
               return (
                 <>
-                  <Link to={`${pageRoute}/${place.pageId}/${place.slug}`}>
+                  <Link to={`${placeRoute}/${place.pageId}/${place.slug}`}>
                     {place.title}
                   </Link>
                   <br />
@@ -338,7 +301,7 @@
             guides.map((guide) => {
               return (
                 <>
-                  <Link to={`${pageRoute}/${guide.pageId}/${guide.slug}`}>
+                  <Link to={`${guideRoute}/${guide.pageId}/${guide.slug}`}>
                     {guide.title}
                   </Link>
                   <br />
