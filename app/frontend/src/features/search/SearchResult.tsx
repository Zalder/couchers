--- conflicted
+++ resolved
@@ -5,10 +5,7 @@
   makeStyles,
   Typography,
 } from "@material-ui/core";
-<<<<<<< HEAD
-=======
 import { CouchIcon, LocationIcon } from "components/Icons";
->>>>>>> 31ffad55
 import UserSummary from "components/UserSummary";
 import {
   aboutText,
@@ -32,18 +29,12 @@
   },
   statusLabelWrapper: {
     display: "flex",
-<<<<<<< HEAD
-    marginLeft: theme.spacing(11),
-  },
-  statusLabel: {
-=======
     "& > div": {
       display: "flex",
     },
   },
   statusLabel: {
     marginLeft: theme.spacing(1),
->>>>>>> 31ffad55
     marginRight: theme.spacing(2),
   },
   root: {
@@ -63,28 +54,6 @@
       <Card className={classes.card}>
         <CardActionArea>
           <CardContent>
-<<<<<<< HEAD
-            <UserSummary user={user} />
-            <div className={classes.statusLabelWrapper}>
-              <Typography
-                className={classes.statusLabel}
-                display="inline"
-                variant="subtitle1"
-                color="primary"
-              >
-                {hostingStatusLabels[user.hostingStatus]}
-              </Typography>
-              <Typography
-                className={classes.statusLabel}
-                display="inline"
-                variant="subtitle1"
-                color="secondary"
-              >
-                {meetupStatusLabels[user.meetupStatus]}
-              </Typography>
-            </div>
-            <Typography component="h3" variant="h6" className={classes.about}>
-=======
             <UserSummary user={user}>
               <div className={classes.statusLabelWrapper}>
                 <div>
@@ -112,7 +81,6 @@
               </div>
             </UserSummary>
             <Typography variant="body1" className={classes.about}>
->>>>>>> 31ffad55
               {aboutText(user)}
             </Typography>
             <LabelsAgeGenderLanguages user={user} />
