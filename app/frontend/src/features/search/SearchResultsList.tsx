import { Hidden, makeStyles, Paper } from "@material-ui/core";
import Alert from "components/Alert";
import CircularProgress from "components/CircularProgress";
import HorizontalScroller from "components/HorizontalScroller";
import TextBody from "components/TextBody";
import { NO_USER_RESULTS, selectedUserZoom } from "features/search/constants";
import SearchBox from "features/search/SearchBox";
import SearchResult from "features/search/SearchResult";
import useSearchFilters from "features/search/useSearchFilters";
import { useUser } from "features/userQueries/useUsers";
import { Error } from "grpc-web";
import { LngLatBounds, Map as MaplibreMap } from "maplibre-gl";
import { User } from "pb/api_pb";
import { UserSearchRes } from "pb/search_pb";
import { searchQueryKey } from "queryKeys";
import React, { MutableRefObject } from "react";
import { useInfiniteQuery } from "react-query";
import { service } from "service";
import hasAtLeastOnePage from "utils/hasAtLeastOnePage";

const useStyles = makeStyles((theme) => ({
  mapResults: {
<<<<<<< HEAD
    height: "15rem",
    overflowY: "auto",
    backgroundColor: theme.palette.background.default,
=======
    height: "16.5rem",
    zIndex: 3,
    overflow: "visible",
>>>>>>> bf83de27
    [theme.breakpoints.up("md")]: {
      height: "auto",
      width: "30rem",
      padding: theme.spacing(3),
    },
  },
  baseMargin: {
    margin: theme.spacing(2),
  },
  scroller: {
    marginTop: theme.spacing(3),
    [theme.breakpoints.down("sm")]: {
      marginTop: 0,
    },
  },
  singleResult: {
    maxWidth: "100%",
    [theme.breakpoints.up("md")]: {
      margin: theme.spacing(2),
    },
  },
  searchResult: {
    borderRadius: theme.shape.borderRadius * 2,
    backgroundColor: theme.palette.background.paper,
    boxShadow: "0 0 4px rgba(0,0,0,0.25)",
    marginBottom: theme.spacing(3),
    "&:last-child": {
      marginBottom: 0,
    },
    [theme.breakpoints.down("sm")]: {
      padding: 0,
      overflow: "hidden",
      flexShrink: 0,
      width: "85vw",
      maxWidth: "33rem",
      height: "100%",
      margin: theme.spacing(0, 2, 0, 0),
      scrollSnapAlign: "start",
      "&:last-child": {
        marginRight: 0,
      },
      "& .MuiCardActionArea-root": {
        height: "100%"
      },
      "& .MuiCardContent-root": {
        padding: 0,
        height: `calc(100% - ${theme.spacing(4)})`,
        overflow: "hidden",
        margin: theme.spacing(2),
      },
    },
  },
}));

interface SearchResultsListProps {
  handleResultClick(user: User.AsObject): void;
  map: MutableRefObject<MaplibreMap | undefined>;
  selectedResult?: number;
  searchFilters: ReturnType<typeof useSearchFilters>;
}

export default function SearchResultsList({
  handleResultClick,
  map,
  selectedResult,
  searchFilters,
}: SearchResultsListProps) {
  const classes = useStyles();

  const selectedUser = useUser(selectedResult);

  const { query, lat, lng, lastActive, hostingStatusOptions, numGuests } =
    searchFilters.active;
  const radius = 50000;

  const {
    data: results,
    error,
    isLoading,
    fetchNextPage,
    isFetching,
    hasNextPage,
  } = useInfiniteQuery<UserSearchRes.AsObject, Error>(
    searchQueryKey(query || ""),
    ({ pageParam }) => {
      return service.search.userSearch(
        {
          lat,
          lng,
          radius,
          query,
          lastActive,
          hostingStatusOptions,
          numGuests,
        },
        pageParam
      );
    },
    {
      enabled: !!(Object.keys(searchFilters.active).length > 0),
      getNextPageParam: (lastPage) =>
        lastPage.nextPageToken ? lastPage.nextPageToken : undefined,
      onSuccess(results) {
        map.current?.stop();
        const resultUsers = results.pages
          .flatMap((page) => page.resultsList)
          .map((result) => {
            return result.user;
          })
          //only return defined users
          .filter((user): user is User.AsObject => !!user);

        const setFilter = () => {
          map.current?.setFilter(
            "users",
            Object.keys(searchFilters.active).length > 0
              ? [
                  "in",
                  ["get", "id"],
                  ["literal", resultUsers.map((user) => user.userId)],
                ]
              : null
          );

          //create a bounds that encompasses only the first user
          const firstResult = resultUsers[0];
          if (!firstResult) return;
          const newBounds = new LngLatBounds([
            [firstResult.lng, firstResult.lat],
            [firstResult.lng, firstResult.lat],
          ]);

          resultUsers.forEach((user) => {
            //skip if the user is already in the bounds
            if (newBounds.contains([user.lng, user.lat])) return;
            //otherwise extend the bounds
            newBounds.setSouthWest([
              Math.min(user.lng, newBounds.getWest()),
              Math.min(user.lat, newBounds.getSouth()),
            ]);
            newBounds.setNorthEast([
              Math.max(user.lng, newBounds.getEast()),
              Math.max(user.lat, newBounds.getNorth()),
            ]);
          });
          map.current?.fitBounds(newBounds, {
            padding: 64,
            maxZoom: selectedUserZoom,
          });
        };

        if (map.current?.loaded()) {
          setFilter();
        } else {
          map.current?.once("load", setFilter);
        }
      },
    }
  );

  return (
    <Paper className={classes.mapResults}>
      {error && <Alert severity="error">{error.message}</Alert>}
      <Hidden smDown>
<<<<<<< HEAD
        <SearchBox />
=======
        <SearchBox
          className={classes.searchDesktop}
          searchFilters={searchFilters}
        />
>>>>>>> bf83de27
      </Hidden>
      {isLoading ? (
        <CircularProgress className={classes.baseMargin} />
      ) : hasAtLeastOnePage(results, "resultsList") ? (
        <HorizontalScroller
          breakpoint="sm"
          className={classes.scroller}
          isFetching={isFetching}
          fetchNext={fetchNextPage}
          hasMore={hasNextPage}
        >
          {results.pages
            .flatMap((page) => page.resultsList)
            .map((result) =>
              result.user ? (
                <SearchResult
                  id={`search-result-${result.user.userId}`}
                  className={classes.searchResult}
                  key={result.user.userId}
                  user={result.user}
                  onSelect={handleResultClick}
                  highlight={result.user.userId === selectedResult}
                />
              ) : null
            )}
        </HorizontalScroller>
      ) : selectedResult ? (
        <>
          {selectedUser.error && (
            <Alert severity="error">{selectedUser.error}</Alert>
          )}
          {selectedUser.isLoading && (
            <CircularProgress className={classes.baseMargin} />
          )}
          {selectedUser.data && (
            <HorizontalScroller breakpoint="sm" className={classes.scroller}>
              <SearchResult
                id={`search-result-${selectedUser.data.userId}`}
                className={classes.singleResult}
                key={selectedUser.data.userId}
                user={selectedUser.data}
                onSelect={handleResultClick}
                highlight={selectedUser.data.userId === selectedResult}
              />
            </HorizontalScroller>
          )}
        </>
      ) : (
        Object.keys(searchFilters.active).length > 0 && (
          <TextBody className={classes.baseMargin}>{NO_USER_RESULTS}</TextBody>
        )
      )}
    </Paper>
  );
}<|MERGE_RESOLUTION|>--- conflicted
+++ resolved
@@ -20,15 +20,9 @@
 
 const useStyles = makeStyles((theme) => ({
   mapResults: {
-<<<<<<< HEAD
     height: "15rem",
     overflowY: "auto",
     backgroundColor: theme.palette.background.default,
-=======
-    height: "16.5rem",
-    zIndex: 3,
-    overflow: "visible",
->>>>>>> bf83de27
     [theme.breakpoints.up("md")]: {
       height: "auto",
       width: "30rem",
@@ -193,14 +187,10 @@
     <Paper className={classes.mapResults}>
       {error && <Alert severity="error">{error.message}</Alert>}
       <Hidden smDown>
-<<<<<<< HEAD
-        <SearchBox />
-=======
         <SearchBox
           className={classes.searchDesktop}
           searchFilters={searchFilters}
         />
->>>>>>> bf83de27
       </Hidden>
       {isLoading ? (
         <CircularProgress className={classes.baseMargin} />
