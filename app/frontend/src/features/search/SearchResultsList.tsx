--- conflicted
+++ resolved
@@ -194,22 +194,6 @@
             )}
         </HorizontalScroller>
       ) : selectedResult ? (
-<<<<<<< HEAD
-        selectedUser.data ? (
-          <HorizontalScroller breakpoint="sm" className={classes.scroller}>
-            <SearchResult
-              id={`search-result-${selectedUser.data.userId}`}
-              className={classes.singleResult}
-              key={selectedUser.data.userId}
-              user={selectedUser.data}
-              onSelect={handleResultClick}
-              highlight={selectedUser.data.userId === selectedResult}
-            />
-          </HorizontalScroller>
-        ) : (
-          <CircularProgress className={classes.baseMargin} />
-        )
-=======
         <>
           {selectedUser.error && (
             <Alert severity="error">{selectedUser.error}</Alert>
@@ -224,13 +208,12 @@
                 className={classes.singleResult}
                 key={selectedUser.data.userId}
                 user={selectedUser.data}
-                onClick={handleResultClick}
+                onSelect={handleResultClick}
                 highlight={selectedUser.data.userId === selectedResult}
               />
             </HorizontalScroller>
           )}
         </>
->>>>>>> 0f12961e
       ) : (
         Object.keys(searchFilters.active).length > 0 && (
           <TextBody className={classes.baseMargin}>{NO_USER_RESULTS}</TextBody>
