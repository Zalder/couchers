--- conflicted
+++ resolved
@@ -1,10 +1,7 @@
 import { User } from "pb/api_pb";
 import { HostRequestStatus } from "pb/conversations_pb";
-<<<<<<< HEAD
 import { AvailableWriteReferencesRes, ReferenceType } from "pb/references_pb";
-=======
 import comments from "test/fixtures/comments.json";
->>>>>>> ace27a8d
 import messages from "test/fixtures/messages.json";
 import users from "test/fixtures/users.json";
 
@@ -78,7 +75,6 @@
   ];
 }
 
-<<<<<<< HEAD
 export async function getAvailableReferences(): Promise<AvailableWriteReferencesRes.AsObject> {
   return {
     canWriteFriendReference: true,
@@ -89,8 +85,8 @@
       },
     ],
   };
-=======
-export async function getThread(threadId: number) {
+
+ export async function getThread(threadId: number) {
   switch (threadId) {
     case 2:
       return {
@@ -116,5 +112,4 @@
     default:
       return { nextPageToken: "", repliesList: [] };
   }
->>>>>>> ace27a8d
 }