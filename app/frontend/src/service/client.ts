--- conflicted
+++ resolved
@@ -6,11 +6,8 @@
 import { CommunitiesPromiseClient } from "proto/communities_grpc_web_pb";
 import { ConversationsPromiseClient } from "proto/conversations_grpc_web_pb";
 import { DiscussionsPromiseClient } from "proto/discussions_grpc_web_pb";
-<<<<<<< HEAD
 import { DonationsPromiseClient } from "proto/donations_grpc_web_pb";
-=======
 import { EventsPromiseClient } from "proto/events_grpc_web_pb";
->>>>>>> 11424305
 import { GroupsPromiseClient } from "proto/groups_grpc_web_pb";
 import { JailPromiseClient } from "proto/jail_grpc_web_pb";
 import { PagesPromiseClient } from "proto/pages_grpc_web_pb";
@@ -75,11 +72,8 @@
   communities: new CommunitiesPromiseClient(URL, null, opts),
   conversations: new ConversationsPromiseClient(URL, null, opts),
   discussions: new DiscussionsPromiseClient(URL, null, opts),
-<<<<<<< HEAD
   donations: new DonationsPromiseClient(URL, null, opts),
-=======
   events: new EventsPromiseClient(URL, null, opts),
->>>>>>> 11424305
   groups: new GroupsPromiseClient(URL, null, opts),
   jail: new JailPromiseClient(URL, null, opts),
   pages: new PagesPromiseClient(URL, null, opts),
@@ -102,11 +96,8 @@
     client.communities,
     client.conversations,
     client.discussions,
-<<<<<<< HEAD
     client.donations,
-=======
     client.events,
->>>>>>> 11424305
     client.groups,
     client.jail,
     client.pages,
