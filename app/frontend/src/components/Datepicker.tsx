import DateFnsUtils from "@date-io/dayjs";
import {
  DatePickerView,
  KeyboardDatePicker,
  MuiPickersUtilsProvider,
} from "@material-ui/pickers";
import { CHANGE_DATE } from "features/constants";
<<<<<<< HEAD
import { Control, Controller, UseControllerOptions } from "react-hook-form";
=======
import { Control, Controller } from "react-hook-form";
import dayjs from "utils/dayjs";
>>>>>>> d6c526cd

import { dateFormats } from "./constants";

const getLocaleFormat = () => {
  return navigator.language in dateFormats
    ? dateFormats[navigator.language as keyof typeof dateFormats]
    : "DD/MM/YYYY";
};

interface DatepickerProps {
  className?: string;
  control: Control;
  error: boolean;
  helperText: React.ReactNode;
  id: string;
  rules?: UseControllerOptions["rules"];
  label: string;
  name: string;
  minDate?: Date;
  openTo?: DatePickerView;
}

export default function Datepicker({
  className,
  control,
  error,
  helperText,
  id,
  rules,
  label,
  minDate = new Date(),
  name,
  openTo = "date",
}: DatepickerProps) {
  return (
    <MuiPickersUtilsProvider utils={DateFnsUtils}>
      <Controller
        control={control}
        defaultValue={dayjs()}
        name={name}
        rules={rules}
        render={({ onChange, value }) => (
          <KeyboardDatePicker
            animateYearScrolling={true}
            autoOk
            className={className}
            error={error}
            format={getLocaleFormat()}
            fullWidth
            helperText={helperText}
            id={id}
            KeyboardButtonProps={{
              "aria-label": CHANGE_DATE,
            }}
            InputLabelProps={{
              shrink: true,
            }}
            label={label}
            minDate={minDate}
            onChange={(date) => {
              if (date?.isValid()) onChange(date);
            }}
            openTo={openTo}
            views={["year", "month", "date"]}
            value={value}
            variant="inline"
          />
        )}
      />
    </MuiPickersUtilsProvider>
  );
}<|MERGE_RESOLUTION|>--- conflicted
+++ resolved
@@ -5,12 +5,8 @@
   MuiPickersUtilsProvider,
 } from "@material-ui/pickers";
 import { CHANGE_DATE } from "features/constants";
-<<<<<<< HEAD
 import { Control, Controller, UseControllerOptions } from "react-hook-form";
-=======
-import { Control, Controller } from "react-hook-form";
 import dayjs from "utils/dayjs";
->>>>>>> d6c526cd
 
 import { dateFormats } from "./constants";
 
