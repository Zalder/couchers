--- conflicted
+++ resolved
@@ -1,10 +1,6 @@
 import { Container } from "@material-ui/core";
-<<<<<<< HEAD
 import ErrorBoundary from "components/ErrorBoundary";
 import { useEffect, useMemo } from "react";
-=======
-import { useEffect } from "react";
->>>>>>> c6a1e67d
 import { Redirect, Route, RouteProps } from "react-router-dom";
 import makeStyles from "utils/makeStyles";
 
