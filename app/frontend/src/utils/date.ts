--- conflicted
+++ resolved
@@ -18,6 +18,17 @@
   "December",
 ];
 
+const dateTimeFormatter = new Intl.DateTimeFormat(navigator.language, {
+  month: "short",
+  year: "numeric",
+});
+
+const numNights = (date1: string, date2: string): string => {
+  const diffTime = Date.parse(date1) - Date.parse(date2);
+  const diffDays = Math.ceil(diffTime / dayMillis);
+  return diffDays === 1 ? `${diffDays} night` : `${diffDays} nights`;
+};
+
 function formatDate(s: string, short: boolean = false): string {
   const date = new Date(s);
   const monthName = monthNames[date.getMonth()];
@@ -29,12 +40,6 @@
   return new Date(Math.floor(timestamp.seconds * 1e3 + timestamp.nanos / 1e6));
 }
 
-const dateTimeFormatter = new Intl.DateTimeFormat(navigator.language, {
-  month: "short",
-  year: "numeric",
-});
-
-<<<<<<< HEAD
 function isSameDate(date1: Date, date2: Date): boolean {
   return (
     date1.getMonth() === date2.getMonth() &&
@@ -51,11 +56,4 @@
   );
 }
 
-export { dateTimeFormatter, formatDate, isSameOrFutureDate, timestamp2Date };
-=======
-export const numNights = (date1: string, date2: string): string => {
-  const diffTime = Date.parse(date1) - Date.parse(date2);
-  const diffDays = Math.ceil(diffTime / dayMillis);
-  return diffDays === 1 ? `${diffDays} night` : `${diffDays} nights`;
-};
->>>>>>> 4b28fb70
+export { dateTimeFormatter, formatDate, isSameOrFutureDate, numNights, timestamp2Date };