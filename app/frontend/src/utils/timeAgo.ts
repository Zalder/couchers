--- conflicted
+++ resolved
@@ -1,22 +1,21 @@
-const minuteMillis = 60000;
-const quaterHourMillis = 900000;
-const hourMillis = 3600000;
-const twoHourMillis = 7200000;
-const dayMillis = 86400000;
-const twoDayMillis = 172800000;
-const weekMillis = 604800000;
-const twoWeekMillis = 1209600000;
-const monthMillis = weekMillis * 4;
-const twoMonthMillis = weekMillis * 8;
-const yearMillis = 31557600000;
-const twoYearMillis = 31557600000 * 2;
+export const minuteMillis = 60000;
+export const quaterHourMillis = 900000;
+export const hourMillis = 3600000;
+export const twoHourMillis = 7200000;
+export const dayMillis = 86400000;
+export const twoDayMillis = 172800000;
+export const weekMillis = 604800000;
+export const twoWeekMillis = 1209600000;
+export const monthMillis = weekMillis * 4;
+export const twoMonthMillis = weekMillis * 8;
+export const yearMillis = 31557600000;
+export const twoYearMillis = 31557600000 * 2;
 
 export function timeAgo(input: Date | string) {
   if (input === undefined) return "";
   const date = new Date(input);
   const diffMillis = Date.now() - date.getTime();
 
-<<<<<<< HEAD
   //the backend fuzzes times to 15 minute intervals
   if (diffMillis < quaterHourMillis) return "< 15 minutes ago";
   if (diffMillis < hourMillis)
@@ -40,12 +39,4 @@
 
   if (diffMillis < twoYearMillis) return "1 year ago";
   return "" + (diffMillis / yearMillis).toFixed() + " years ago";
-=======
-export function timeAgo(date: Date, fuzzed: boolean = false) {
-  //the backend fuzzes times to 15 minute intervals
-  if (fuzzed && new Date().getTime() - +date < 15 * 60 * 1000) {
-    return "< 15 minutes ago";
-  }
-  return moment(date).fromNow();
->>>>>>> cdfbdfad
 }