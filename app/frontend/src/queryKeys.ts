--- conflicted
+++ resolved
@@ -87,13 +87,7 @@
 
 // Search
 export const searchQueryKey = (query?: string) =>
-<<<<<<< HEAD
-  query ? ["search", query] : ["search"];
-=======
   query ? ["search", query] : ["search"];
 
-export const tosQueryKey = "tos";
-
 // User
-export const userCommunitiesKey = "userCommunities";
->>>>>>> 0f12961e
+export const userCommunitiesKey = "userCommunities";