--- conflicted
+++ resolved
@@ -39,8 +39,4 @@
 export const referencesKey = (
   userId: number,
   type: "received" | "given" | "all"
-<<<<<<< HEAD
-) => ["references", { userId, type }];
-=======
-) => ["references", { type, userId }];
->>>>>>> 72123fb2
+) => ["references", { type, userId }];