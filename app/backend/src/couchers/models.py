import enum
from calendar import monthrange
from datetime import date

from geoalchemy2.types import Geometry
from sqlalchemy import (
    ARRAY,
    BigInteger,
    Boolean,
    CheckConstraint,
    Column,
    Date,
    DateTime,
    Enum,
    Float,
    ForeignKey,
    Index,
    Integer,
)
from sqlalchemy import LargeBinary as Binary
from sqlalchemy import MetaData, Sequence, String, UniqueConstraint
from sqlalchemy.dialects.postgresql import TSTZRANGE, ExcludeConstraint
from sqlalchemy.ext.declarative import declarative_base
from sqlalchemy.ext.hybrid import hybrid_property
from sqlalchemy.orm import backref, column_property, relationship
from sqlalchemy.orm.session import Session
from sqlalchemy.sql import func, text

from couchers.config import config
from couchers.constants import EMAIL_REGEX, PHONE_VERIFICATION_LIFETIME, TOS_VERSION
from couchers.utils import date_in_timezone, get_coordinates, now

meta = MetaData(
    naming_convention={
        "ix": "ix_%(column_0_label)s",
        "uq": "uq_%(table_name)s_%(column_0_name)s",
        "ck": "ck_%(table_name)s_%(constraint_name)s",
        "fk": "fk_%(table_name)s_%(column_0_name)s_%(referred_table_name)s",
        "pk": "pk_%(table_name)s",
    }
)

Base = declarative_base(metadata=meta)


class HostingStatus(enum.Enum):
    can_host = enum.auto()
    maybe = enum.auto()
    cant_host = enum.auto()


class MeetupStatus(enum.Enum):
    wants_to_meetup = enum.auto()
    open_to_meetup = enum.auto()
    does_not_want_to_meetup = enum.auto()


class SmokingLocation(enum.Enum):
    yes = enum.auto()
    window = enum.auto()
    outside = enum.auto()
    no = enum.auto()


class SleepingArrangement(enum.Enum):
    private = enum.auto()
    common = enum.auto()
    shared_room = enum.auto()
    shared_space = enum.auto()


class ParkingDetails(enum.Enum):
    free_onsite = enum.auto()
    free_offsite = enum.auto()
    paid_onsite = enum.auto()
    paid_offsite = enum.auto()


class User(Base):
    """
    Basic user and profile details
    """

    __tablename__ = "users"

    id = Column(BigInteger, primary_key=True)

    username = Column(String, nullable=False, unique=True)
    email = Column(String, nullable=False, unique=True)
    # stored in libsodium hash format, can be null for email login
    hashed_password = Column(Binary, nullable=True)
    # phone number in E.164 format with leading +, for example "+46701740605"
    phone = Column(String, nullable=True, server_default=text("NULL"))

    # timezones should always be UTC
    ## location
    # point describing their location. EPSG4326 is the SRS (spatial ref system, = way to describe a point on earth) used
    # by GPS, it has the WGS84 geoid with lat/lon
    geom = Column(Geometry(geometry_type="POINT", srid=4326), nullable=True)
    # their display location (displayed to other users), in meters
    geom_radius = Column(Float, nullable=True)
    # the display address (text) shown on their profile
    city = Column(String, nullable=False)
    hometown = Column(String, nullable=True)

    # TODO: proper timezone handling
    timezone = "Etc/UTC"

    joined = Column(DateTime(timezone=True), nullable=False, server_default=func.now())
    last_active = Column(DateTime(timezone=True), nullable=False, server_default=func.now())

    # id of the last message that they received a notification about
    last_notified_message_id = Column(BigInteger, nullable=False, default=0)
    # same as above for host requests
    last_notified_request_message_id = Column(BigInteger, nullable=False, server_default=text("0"))

    # display name
    name = Column(String, nullable=False)
    gender = Column(String, nullable=False)
    pronouns = Column(String, nullable=True)
    birthdate = Column(Date, nullable=False)  # in the timezone of birthplace

    # name as on official docs for verification, etc. not needed until verification
    full_name = Column(String, nullable=True)

    avatar_key = Column(ForeignKey("uploads.key"), nullable=True)

    hosting_status = Column(Enum(HostingStatus), nullable=True)
    meetup_status = Column(Enum(MeetupStatus), nullable=True)

    # community standing score
    community_standing = Column(Float, nullable=True)

    occupation = Column(String, nullable=True)  # CommonMark without images
    education = Column(String, nullable=True)  # CommonMark without images
    about_me = Column(String, nullable=True)  # CommonMark without images
    my_travels = Column(String, nullable=True)  # CommonMark without images
    things_i_like = Column(String, nullable=True)  # CommonMark without images
    about_place = Column(String, nullable=True)  # CommonMark without images
    additional_information = Column(String, nullable=True)  # CommonMark without images

    is_banned = Column(Boolean, nullable=False, server_default=text("false"))
    is_deleted = Column(Boolean, nullable=False, server_default=text("false"))

    # hosting preferences
    max_guests = Column(Integer, nullable=True)
    last_minute = Column(Boolean, nullable=True)
    has_pets = Column(Boolean, nullable=True)
    accepts_pets = Column(Boolean, nullable=True)
    pet_details = Column(String, nullable=True)  # CommonMark without images
    has_kids = Column(Boolean, nullable=True)
    accepts_kids = Column(Boolean, nullable=True)
    kid_details = Column(String, nullable=True)  # CommonMark without images
    has_housemates = Column(Boolean, nullable=True)
    housemate_details = Column(String, nullable=True)  # CommonMark without images
    wheelchair_accessible = Column(Boolean, nullable=True)
    smoking_allowed = Column(Enum(SmokingLocation), nullable=True)
    smokes_at_home = Column(Boolean, nullable=True)
    drinking_allowed = Column(Boolean, nullable=True)
    drinks_at_home = Column(Boolean, nullable=True)
    other_host_info = Column(String, nullable=True)  # CommonMark without images

    sleeping_arrangement = Column(Enum(SleepingArrangement), nullable=True)
    sleeping_details = Column(String, nullable=True)  # CommonMark without images
    area = Column(String, nullable=True)  # CommonMark without images
    house_rules = Column(String, nullable=True)  # CommonMark without images
    parking = Column(Boolean, nullable=True)
    parking_details = Column(Enum(ParkingDetails), nullable=True)  # CommonMark without images
    camping_ok = Column(Boolean, nullable=True)

    accepted_tos = Column(Integer, nullable=False, default=0)
    # whether the user has yet filled in the contributor form
    filled_contributor_form = Column(Boolean, nullable=False, server_default="false")

    # number of onboarding emails sent
    onboarding_emails_sent = Column(Integer, nullable=False, server_default="0")
    last_onboarding_email_sent = Column(DateTime(timezone=True), nullable=True)

    added_to_mailing_list = Column(Boolean, nullable=False, server_default="false")

    # for changing their email
    new_email = Column(String, nullable=True)
    new_email_token = Column(String, nullable=True)
    new_email_token_created = Column(DateTime(timezone=True), nullable=True)
    new_email_token_expiry = Column(DateTime(timezone=True), nullable=True)

    # Columns for verifying their phone number. State chart:
    #                                       ,-------------------,
    #                                       |    Start          |
    #                                       | phone = None      |  someone else
    # ,-----------------,                   | token = None      |  verifies            ,-----------------------,
    # |  Code Expired   |                   | sent = 1970 or zz |  phone xx            |  Verification Expired |
    # | phone = xx      |  time passes      | verified = None   | <------,             | phone = xx            |
    # | token = yy      | <------------,    | attempts = 0      |        |             | token = None          |
    # | sent = zz (exp.)|              |    '-------------------'        |             | sent = zz             |
    # | verified = None |              |       V    ^                    +-----------< | verified = ww (exp.)  |
    # | attempts = 0..2 | >--,         |       |    | ChangePhone("")    |             | attempts = 0          |
    # '-----------------'    +-------- | ------+----+--------------------+             '-----------------------'
    #                        |         |       |    | ChangePhone(xx)    |                       ^ time passes
    #                        |         |       ^    V                    |                       |
    # ,-----------------,    |         |    ,-------------------,        |             ,-----------------------,
    # |    Too Many     | >--'         '--< |    Code sent      | >------+             |         Verified      |
    # | phone = xx      |                   | phone = xx        |        |             | phone = xx            |
    # | token = yy      | VerifyPhone(wrong)| token = yy        |        '-----------< | token = None          |
    # | sent = zz       | <------+--------< | sent = zz         |                      | sent = zz             |
    # | verified = None |        |          | verified = None   | VerifyPhone(correct) | verified = ww         |
    # | attempts = 3    |        '--------> | attempts = 0..2   | >------------------> | attempts = 0          |
    # '-----------------'                   '-------------------'                      '-----------------------'

    # randomly generated Luhn 6-digit string
    phone_verification_token = Column(String(6), nullable=True, server_default=text("NULL"))

    phone_verification_sent = Column(DateTime(timezone=True), nullable=False, server_default=text("to_timestamp(0)"))
    phone_verification_verified = Column(DateTime(timezone=True), nullable=True, server_default=text("NULL"))
    phone_verification_attempts = Column(Integer, nullable=False, server_default=text("0"))

    # Verified phone numbers should be unique
    Index(
        "ix_users_unique_phone",
        phone,
        unique=True,
        postgresql_where=phone_verification_verified != None,
    ),

    avatar = relationship("Upload", foreign_keys="User.avatar_key")

    blocking_user = relationship("UserBlock", backref="blocking_user", foreign_keys="UserBlock.blocking_user_id")
    blocked_user = relationship("UserBlock", backref="blocked_user", foreign_keys="UserBlock.blocked_user_id")

    __table_args__ = (
        # Whenever a phone number is set, it must either be pending verification or already verified.
        # Exactly one of the following must always be true: not phone, token, verified.
        CheckConstraint(
            "(phone IS NULL)::int + (phone_verification_verified IS NOT NULL)::int + (phone_verification_token IS NOT NULL)::int = 1",
            name="phone_verified_conditions",
        ),
        # Email must match our regex
        CheckConstraint(
            f"email ~ '{EMAIL_REGEX}'",
            name="valid_email",
        ),
    )

    @hybrid_property
    def has_completed_profile(self):
        return self.avatar_key is not None and len(self.about_me) >= 20

    @has_completed_profile.expression
    def has_completed_profile(cls):
        return (cls.avatar_key != None) & (func.character_length(cls.about_me) >= 20)

    @hybrid_property
    def is_jailed(self):
        return (self.accepted_tos < TOS_VERSION) | self.is_missing_location

    @hybrid_property
    def is_missing_location(self):
        return (self.geom == None) | (self.geom_radius == None)

    @hybrid_property
    def is_visible(self):
        return ~(self.is_banned | self.is_deleted)

    @property
    def coordinates(self):
        if self.geom:
            return get_coordinates(self.geom)
        else:
            return None

    @property
    def age(self):
        max_day = monthrange(date.today().year, self.birthdate.month)[1]
        age = date.today().year - self.birthdate.year
        # in case of leap-day babies, make sure the date is valid for this year
        safe_birthdate = self.birthdate
        if self.birthdate.day > max_day:
            safe_birthdate = safe_birthdate.replace(day=max_day)
        if date.today() < safe_birthdate.replace(year=date.today().year):
            age -= 1
        return age

    @property
    def display_joined(self):
        """
        Returns the last active time rounded down to the nearest hour.
        """
        return self.joined.replace(minute=0, second=0, microsecond=0)

    @property
    def display_last_active(self):
        """
        Returns the last active time rounded down to the nearest 15 minutes.
        """
        return self.last_active.replace(minute=(self.last_active.minute // 15) * 15, second=0, microsecond=0)

    def phone_is_verified(self):
        return (
            self.phone_verification_verified is not None
            and now() - self.phone_verification_verified < PHONE_VERIFICATION_LIFETIME
        )

    def __repr__(self):
        return f"User(id={self.id}, email={self.email}, username={self.username})"


class LanguageFluency(enum.Enum):
    # note that the numbering is important here, these are ordinal
    beginner = 1
    conversational = 2
    fluent = 3


class LanguageAbility(Base):
    __tablename__ = "language_abilities"
    __table_args__ = (
        # Users can only have one language ability per language
        UniqueConstraint("user_id", "language_code"),
    )

    id = Column(BigInteger, primary_key=True)
    user_id = Column(ForeignKey("users.id"), nullable=False, index=True)
    language_code = Column(ForeignKey("languages.code", deferrable=True), nullable=False)
    fluency = Column(Enum(LanguageFluency), nullable=False)

    user = relationship("User", backref="language_abilities")
    language = relationship("Language")


class RegionVisited(Base):
    __tablename__ = "regions_visited"
    __table_args__ = (UniqueConstraint("user_id", "region_code"),)

    id = Column(BigInteger, primary_key=True)
    user_id = Column(ForeignKey("users.id"), nullable=False, index=True)
    region_code = Column(ForeignKey("regions.code", deferrable=True), nullable=False)

    user = relationship("User", backref="regions_visited")
    region = relationship("Region")


class RegionLived(Base):
    __tablename__ = "regions_lived"
    __table_args__ = (UniqueConstraint("user_id", "region_code"),)

    id = Column(BigInteger, primary_key=True)
    user_id = Column(ForeignKey("users.id"), nullable=False, index=True)
    region_code = Column(ForeignKey("regions.code", deferrable=True), nullable=False)

    user = relationship("User", backref="regions_lived")
    region = relationship("Region")


class FriendStatus(enum.Enum):
    pending = enum.auto()
    accepted = enum.auto()
    rejected = enum.auto()
    cancelled = enum.auto()


class FriendRelationship(Base):
    """
    Friendship relations between users

    TODO: make this better with sqlalchemy self-referential stuff
    TODO: constraint on only one row per user pair where accepted or pending
    """

    __tablename__ = "friend_relationships"

    id = Column(BigInteger, primary_key=True)

    from_user_id = Column(ForeignKey("users.id"), nullable=False, index=True)
    to_user_id = Column(ForeignKey("users.id"), nullable=False, index=True)

    status = Column(Enum(FriendStatus), nullable=False, default=FriendStatus.pending)

    # timezones should always be UTC
    time_sent = Column(DateTime(timezone=True), nullable=False, server_default=func.now())
    time_responded = Column(DateTime(timezone=True), nullable=True)

    from_user = relationship("User", backref="friends_from", foreign_keys="FriendRelationship.from_user_id")
    to_user = relationship("User", backref="friends_to", foreign_keys="FriendRelationship.to_user_id")


class ContributeOption(enum.Enum):
    yes = enum.auto()
    maybe = enum.auto()
    no = enum.auto()


class ContributorForm(Base):
    """
    Someone filled in the contributor form
    """

    __tablename__ = "contributor_forms"

    id = Column(BigInteger, primary_key=True)

    user_id = Column(ForeignKey("users.id"), nullable=False, index=True)

    ideas = Column(String, nullable=True)
    features = Column(String, nullable=True)
    experience = Column(String, nullable=True)
    contribute = Column(Enum(ContributeOption), nullable=True)
    contribute_ways = Column(ARRAY(String), nullable=True)
    expertise = Column(String, nullable=True)

    user = relationship("User", backref="contributor_forms")


class SignupFlow(Base):
    """
    Signup flows/incomplete users

    Coinciding fields have the same meaning as in User
    """

    __tablename__ = "signup_flows"

    id = Column(BigInteger, primary_key=True)

    # housekeeping
    created = Column(DateTime(timezone=True), nullable=False, server_default=func.now())
    flow_token = Column(String, nullable=False, unique=True)
    email_verified = Column(Boolean, nullable=False, default=False)
    email_sent = Column(Boolean, nullable=False, default=False)
    email_token = Column(String, nullable=True)
    email_token_created = Column(DateTime(timezone=True), nullable=True)
    email_token_expiry = Column(DateTime(timezone=True), nullable=True)

    ## Basic
    name = Column(String, nullable=False)
    # TODO: unique across both tables
    email = Column(String, nullable=False, unique=True)
    # TODO: invitation, attribution

    ## Account
    filled_account = Column(Boolean, nullable=False, default=False)
    # TODO: unique across both tables
    username = Column(String, nullable=True, unique=True)
    hashed_password = Column(Binary, nullable=True)
    birthdate = Column(Date, nullable=True)  # in the timezone of birthplace
    gender = Column(String, nullable=True)
    hosting_status = Column(Enum(HostingStatus), nullable=True)
    city = Column(String, nullable=True)
    geom = Column(Geometry(geometry_type="POINT", srid=4326), nullable=True)
    geom_radius = Column(Float, nullable=True)

    accepted_tos = Column(Integer, nullable=True)

    ## Feedback
    filled_feedback = Column(Boolean, nullable=False, default=False)
    ideas = Column(String, nullable=True)
    features = Column(String, nullable=True)
    experience = Column(String, nullable=True)
    contribute = Column(Enum(ContributeOption), nullable=True)
    contribute_ways = Column(ARRAY(String), nullable=True)
    expertise = Column(String, nullable=True)

    @hybrid_property
    def token_is_valid(self):
        return (
            (self.email_token != None)
            & (self.email_token_created <= func.now())
            & (self.email_token_expiry >= func.now())
        )

    @hybrid_property
    def is_completed(self):
        return self.email_verified & self.filled_account & self.filled_feedback

    __table_args__ = (
        # required account values
        CheckConstraint(
            (
                "filled_account <> "
                "((username IS NULL) AND "
                "(birthdate IS NULL) AND "
                "(gender IS NULL) AND "
                "(hosting_status IS NULL) AND "
                "(city IS NULL) AND "
                "(geom IS NULL) AND "
                "(geom_radius IS NULL) AND "
                "(accepted_tos IS NULL))"
            ),
            name="account_required",
        ),
    )


class LoginToken(Base):
    """
    A login token sent in an email to a user, allows them to sign in between the times defined by created and expiry
    """

    __tablename__ = "login_tokens"
    token = Column(String, primary_key=True)

    user_id = Column(ForeignKey("users.id"), nullable=False, index=True)

    # timezones should always be UTC
    created = Column(DateTime(timezone=True), nullable=False, server_default=func.now())
    expiry = Column(DateTime(timezone=True), nullable=False)

    user = relationship("User", backref="login_tokens")

    @hybrid_property
    def is_valid(self):
        return (self.created <= func.now()) & (self.expiry >= func.now())

    def __repr__(self):
        return f"LoginToken(token={self.token}, user={self.user}, created={self.created}, expiry={self.expiry})"


class PasswordResetToken(Base):
    __tablename__ = "password_reset_tokens"
    token = Column(String, primary_key=True)

    user_id = Column(ForeignKey("users.id"), nullable=False, index=True)

    created = Column(DateTime(timezone=True), nullable=False, server_default=func.now())
    expiry = Column(DateTime(timezone=True), nullable=False)

    user = relationship("User", backref="password_reset_tokens")

    @hybrid_property
    def is_valid(self):
        return (self.created <= func.now()) & (self.expiry >= func.now())

    def __repr__(self):
        return f"PasswordResetToken(token={self.token}, user={self.user}, created={self.created}, expiry={self.expiry})"


class UserSession(Base):
    """
    API keys/session cookies for the app

    There are two types of sessions: long-lived, and short-lived. Long-lived are
    like when you choose "remember this browser": they will be valid for a long
    time without the user interacting with the site. Short-lived sessions on the
    other hand get invalidated quickly if the user does not interact with the
    site.

    Long-lived tokens are valid from `created` until `expiry`.

    Short-lived tokens expire after 168 hours (7 days) if they are not used.
    """

    __tablename__ = "sessions"
    token = Column(String, primary_key=True)

    user_id = Column(ForeignKey("users.id"), nullable=False, index=True)

    # whether it's a long-lived or short-lived session
    long_lived = Column(Boolean, nullable=False)

    # the time at which the session was created
    created = Column(DateTime(timezone=True), nullable=False, server_default=func.now())

    # the expiry of the session: the session *cannot* be refreshed past this
    expiry = Column(DateTime(timezone=True), nullable=False, server_default=func.now() + text("interval '90 days'"))

    # the time at which the token was invalidated, allows users to delete sessions
    deleted = Column(DateTime(timezone=True), nullable=True, default=None)

    # the last time this session was used
    last_seen = Column(DateTime(timezone=True), nullable=False, server_default=func.now())

    # count of api calls made with this token/session (if we're updating last_seen, might as well update this too)
    api_calls = Column(Integer, nullable=False, default=0)

    # details of the browser, if available
    # these are from the request creating the session, not used for anything else
    ip_address = Column(String, nullable=True)
    user_agent = Column(String, nullable=True)

    user = relationship("User", backref="sessions")

    @hybrid_property
    def is_valid(self):
        """
        It must have been created and not be expired or deleted.

        Also, if it's a short lived token, it must have been used in the last 168 hours.

        TODO: this probably won't run in python (instance level), only in sql (class level)
        """
        return (
            (self.created <= func.now())
            & (self.expiry >= func.now())
            & (self.deleted == None)
            & (self.long_lived | (func.now() - self.last_seen < text("interval '168 hours'")))
        )


class Conversation(Base):
    """
    Conversation brings together the different types of message/conversation types
    """

    __tablename__ = "conversations"

    id = Column(BigInteger, primary_key=True)
    # timezone should always be UTC
    created = Column(DateTime(timezone=True), nullable=False, server_default=func.now())

    def __repr__(self):
        return f"Conversation(id={self.id}, created={self.created})"


class GroupChat(Base):
    """
    Group chat
    """

    __tablename__ = "group_chats"

    conversation_id = Column("id", ForeignKey("conversations.id"), nullable=False, primary_key=True)

    title = Column(String, nullable=True)
    only_admins_invite = Column(Boolean, nullable=False, default=True)
    creator_id = Column(ForeignKey("users.id"), nullable=False, index=True)
    is_dm = Column(Boolean, nullable=False)

    conversation = relationship("Conversation", backref="group_chat")
    creator = relationship("User", backref="created_group_chats")

    def __repr__(self):
        return f"GroupChat(conversation={self.conversation}, title={self.title or 'None'}, only_admins_invite={self.only_admins_invite}, creator={self.creator}, is_dm={self.is_dm})"


class GroupChatRole(enum.Enum):
    admin = enum.auto()
    participant = enum.auto()


class GroupChatSubscription(Base):
    """
    The recipient of a thread and information about when they joined/left/etc.
    """

    __tablename__ = "group_chat_subscriptions"
    id = Column(BigInteger, primary_key=True)

    # TODO: DB constraint on only one user+group_chat combo at a given time
    user_id = Column(ForeignKey("users.id"), nullable=False, index=True)
    group_chat_id = Column(ForeignKey("group_chats.id"), nullable=False, index=True)

    # timezones should always be UTC
    joined = Column(DateTime(timezone=True), nullable=False, server_default=func.now())
    left = Column(DateTime(timezone=True), nullable=True)

    role = Column(Enum(GroupChatRole), nullable=False)

    last_seen_message_id = Column(BigInteger, nullable=False, default=0)

    user = relationship("User", backref="group_chat_subscriptions")
    group_chat = relationship("GroupChat", backref=backref("subscriptions", lazy="dynamic"))

    @property
    def unseen_message_count(self):
        return (
            Session.object_session(self)
            .query(Message.id)
            .join(GroupChatSubscription, GroupChatSubscription.group_chat_id == Message.conversation_id)
            .filter(GroupChatSubscription.id == self.id)
            .filter(Message.id > GroupChatSubscription.last_seen_message_id)
            .count()
        )

    def __repr__(self):
        return f"GroupChatSubscription(id={self.id}, user={self.user}, joined={self.joined}, left={self.left}, role={self.role}, group_chat={self.group_chat})"


class MessageType(enum.Enum):
    text = enum.auto()
    # e.g.
    # image =
    # emoji =
    # ...
    chat_created = enum.auto()
    chat_edited = enum.auto()
    user_invited = enum.auto()
    user_left = enum.auto()
    user_made_admin = enum.auto()
    user_removed_admin = enum.auto()  # RemoveGroupChatAdmin: remove admin permission from a user in group chat
    host_request_status_changed = enum.auto()
    user_removed = enum.auto()  # user is removed from group chat by amdin RemoveGroupChatUser


class HostRequestStatus(enum.Enum):
    pending = enum.auto()
    accepted = enum.auto()
    rejected = enum.auto()
    confirmed = enum.auto()
    cancelled = enum.auto()


class Message(Base):
    """
    A message.

    If message_type = text, then the message is a normal text message, otherwise, it's a special control message.
    """

    __tablename__ = "messages"

    id = Column(BigInteger, primary_key=True)

    # which conversation the message belongs in
    conversation_id = Column(ForeignKey("conversations.id"), nullable=False, index=True)

    # the user that sent the message/command
    author_id = Column(ForeignKey("users.id"), nullable=False, index=True)

    # the message type, "text" is a text message, otherwise a "control message"
    message_type = Column(Enum(MessageType), nullable=False)

    # the target if a control message and requires target, e.g. if inviting a user, the user invited is the target
    target_id = Column(ForeignKey("users.id"), nullable=True, index=True)

    # time sent, timezone should always be UTC
    time = Column(DateTime(timezone=True), nullable=False, server_default=func.now())

    # the plain-text message text if not control
    text = Column(String, nullable=True)

    # the new host request status if the message type is host_request_status_changed
    host_request_status_target = Column(Enum(HostRequestStatus), nullable=True)

    conversation = relationship("Conversation", backref="messages", order_by="Message.time.desc()")
    author = relationship("User", foreign_keys="Message.author_id")
    target = relationship("User", foreign_keys="Message.target_id")

    @property
    def is_normal_message(self):
        """
        There's only one normal type atm, text
        """
        return self.message_type == MessageType.text

    def __repr__(self):
        return f"Message(id={self.id}, time={self.time}, text={self.text}, author={self.author}, conversation={self.conversation})"


class Complaint(Base):
    """
    A record that a user has reported another user to admin
    """

    __tablename__ = "complaints"

    id = Column(BigInteger, primary_key=True)

    # timezone should always be UTC
    time = Column(DateTime(timezone=True), nullable=False, server_default=func.now())

    author_user_id = Column(ForeignKey("users.id"), nullable=False, index=True)
    reported_user_id = Column(ForeignKey("users.id"), nullable=False, index=True)

    reason = Column(String, nullable=False)
    description = Column(String, nullable=False)

    author_user = relationship("User", foreign_keys="Complaint.author_user_id")
    reported_user = relationship("User", foreign_keys="Complaint.reported_user_id")


class Email(Base):
    """
    Table of all dispatched emails for debugging purposes, etc.
    """

    __tablename__ = "emails"

    id = Column(String, primary_key=True)

    # timezone should always be UTC
    time = Column(DateTime(timezone=True), nullable=False, server_default=func.now())

    sender_name = Column(String, nullable=False)
    sender_email = Column(String, nullable=False)

    recipient = Column(String, nullable=False)
    subject = Column(String, nullable=False)

    plain = Column(String, nullable=False)
    html = Column(String, nullable=False)


class HostRequest(Base):
    """
    A request to stay with a host
    """

    __tablename__ = "host_requests"

    conversation_id = Column("id", ForeignKey("conversations.id"), nullable=False, primary_key=True)
    from_user_id = Column(ForeignKey("users.id"), nullable=False, index=True)
    to_user_id = Column(ForeignKey("users.id"), nullable=False, index=True)

    # TODO: proper timezone handling
    timezone = "Etc/UTC"

    # dates in the timezone above
    from_date = Column(Date, nullable=False)
    to_date = Column(Date, nullable=False)

    # timezone aware start and end times of the request, can be compared to now()
    start_time = column_property(date_in_timezone(from_date, timezone))
    end_time = column_property(date_in_timezone(to_date, timezone) + text("interval '1 days'"))
    # notice 1 day for midnight at the *end of the day*, then 14 days to write a ref
    end_time_to_write_reference = column_property(date_in_timezone(to_date, timezone) + text("interval '15 days'"))

    status = Column(Enum(HostRequestStatus), nullable=False)

    to_last_seen_message_id = Column(BigInteger, nullable=False, default=0)
    from_last_seen_message_id = Column(BigInteger, nullable=False, default=0)

    from_user = relationship("User", backref="host_requests_sent", foreign_keys="HostRequest.from_user_id")
    to_user = relationship("User", backref="host_requests_received", foreign_keys="HostRequest.to_user_id")
    conversation = relationship("Conversation")

    @hybrid_property
    def can_write_reference(self):
        return (
            (self.status == HostRequestStatus.confirmed)
            & (now() >= self.end_time)
            & (now() <= self.end_time_to_write_reference)
        )

    @can_write_reference.expression
    def can_write_reference(cls):
        return (
            (cls.status == HostRequestStatus.confirmed)
            & (func.now() >= cls.end_time)
            & (func.now() <= cls.end_time_to_write_reference)
        )

    def __repr__(self):
        return f"HostRequest(id={self.id}, from_user_id={self.from_user_id}, to_user_id={self.to_user_id}...)"


class ReferenceType(enum.Enum):
    friend = enum.auto()
    surfed = enum.auto()  # The "from" user surfed with the "to" user
    hosted = enum.auto()  # The "from" user hosted the "to" user


class Reference(Base):
    """
    Reference from one user to another
    """

    __tablename__ = "references"

    id = Column(BigInteger, primary_key=True)
    # timezone should always be UTC
    time = Column(DateTime(timezone=True), nullable=False, server_default=func.now())

    from_user_id = Column(ForeignKey("users.id"), nullable=False, index=True)
    to_user_id = Column(ForeignKey("users.id"), nullable=False, index=True)

    reference_type = Column(Enum(ReferenceType), nullable=False)

    host_request_id = Column(ForeignKey("host_requests.id"), nullable=True)

    text = Column(String, nullable=True)  # plain text

    rating = Column(Float, nullable=False)
    was_appropriate = Column(Boolean, nullable=False)

    from_user = relationship("User", backref="references_from", foreign_keys="Reference.from_user_id")
    to_user = relationship("User", backref="references_to", foreign_keys="Reference.to_user_id")

    host_request = relationship("HostRequest", backref="references")

    __table_args__ = (
        # Rating must be between 0 and 1, inclusive
        CheckConstraint(
            "rating BETWEEN 0 AND 1",
            name="rating_between_0_and_1",
        ),
        # Has host_request_id or it's a friend reference
        CheckConstraint(
            "(host_request_id IS NOT NULL) <> (reference_type = 'friend')",
            name="host_request_id_xor_friend_reference",
        ),
        # Each user can leave at most one friend reference to another user
        Index(
            "ix_references_unique_friend_reference",
            from_user_id,
            to_user_id,
            reference_type,
            unique=True,
            postgresql_where=(reference_type == ReferenceType.friend),
        ),
        # Each user can leave at most one reference to another user for each stay
        Index(
            "ix_references_unique_per_host_request",
            from_user_id,
            to_user_id,
            host_request_id,
            unique=True,
            postgresql_where=(host_request_id != None),
        ),
    )


class InitiatedUpload(Base):
    """
    Started downloads, not necessarily complete yet.
    """

    __tablename__ = "initiated_uploads"

    key = Column(String, primary_key=True)

    # timezones should always be UTC
    created = Column(DateTime(timezone=True), nullable=False, server_default=func.now())
    expiry = Column(DateTime(timezone=True), nullable=False)

    initiator_user_id = Column(ForeignKey("users.id"), nullable=False, index=True)

    initiator_user = relationship("User")

    @hybrid_property
    def is_valid(self):
        return (self.created <= func.now()) & (self.expiry >= func.now())


class Upload(Base):
    """
    Completed uploads.
    """

    __tablename__ = "uploads"
    key = Column(String, primary_key=True)

    filename = Column(String, nullable=False)
    created = Column(DateTime(timezone=True), nullable=False, server_default=func.now())
    creator_user_id = Column(ForeignKey("users.id"), nullable=False, index=True)

    # photo credit, etc
    credit = Column(String, nullable=True)

    creator_user = relationship("User", backref="uploads", foreign_keys="Upload.creator_user_id")

    def _url(self, size):
        return f"{config['MEDIA_SERVER_BASE_URL']}/img/{size}/{self.filename}"

    @property
    def thumbnail_url(self):
        return self._url("thumbnail")

    @property
    def full_url(self):
        return self._url("full")


communities_seq = Sequence("communities_seq")


class Node(Base):
    """
    Node, i.e. geographical subdivision of the world

    Administered by the official cluster
    """

    __tablename__ = "nodes"

    id = Column(BigInteger, communities_seq, primary_key=True, server_default=communities_seq.next_value())

    # name and description come from official cluster
    parent_node_id = Column(ForeignKey("nodes.id"), nullable=True, index=True)
    geom = Column(Geometry(geometry_type="MULTIPOLYGON", srid=4326), nullable=False)
    created = Column(DateTime(timezone=True), nullable=False, server_default=func.now())

    parent_node = relationship("Node", backref="child_nodes", remote_side="Node.id")

    contained_users = relationship(
        "User",
        lazy="dynamic",
        primaryjoin="func.ST_Contains(foreign(Node.geom), User.geom).as_comparison(1, 2)",
        viewonly=True,
        uselist=True,
    )


class Cluster(Base):
    """
    Cluster, administered grouping of content
    """

    __tablename__ = "clusters"

    id = Column(BigInteger, communities_seq, primary_key=True, server_default=communities_seq.next_value())
    parent_node_id = Column(ForeignKey("nodes.id"), nullable=False, index=True)
    name = Column(String, nullable=False)
    # short description
    description = Column(String, nullable=False)
    created = Column(DateTime(timezone=True), nullable=False, server_default=func.now())

    is_official_cluster = Column(Boolean, nullable=False, default=False)

    slug = column_property(func.slugify(name))

    official_cluster_for_node = relationship(
        "Node",
        primaryjoin="and_(Cluster.parent_node_id == Node.id, Cluster.is_official_cluster)",
        backref=backref("official_cluster", uselist=False),
        uselist=False,
    )

    parent_node = relationship(
        "Node", backref="child_clusters", remote_side="Node.id", foreign_keys="Cluster.parent_node_id"
    )

    nodes = relationship("Cluster", backref="clusters", secondary="node_cluster_associations")
    # all pages
    pages = relationship("Page", backref="clusters", secondary="cluster_page_associations", lazy="dynamic")
    events = relationship("Event", backref="clusters", secondary="cluster_event_associations")
    discussions = relationship("Discussion", backref="clusters", secondary="cluster_discussion_associations")

    # includes also admins
    members = relationship(
        "User",
        lazy="dynamic",
        backref="cluster_memberships",
        secondary="cluster_subscriptions",
        primaryjoin="Cluster.id == ClusterSubscription.cluster_id",
        secondaryjoin="User.id == ClusterSubscription.user_id",
    )

    admins = relationship(
        "User",
        lazy="dynamic",
        backref="cluster_adminships",
        secondary="cluster_subscriptions",
        primaryjoin="Cluster.id == ClusterSubscription.cluster_id",
        secondaryjoin="and_(User.id == ClusterSubscription.user_id, ClusterSubscription.role == 'admin')",
    )

    main_page = relationship(
        "Page",
        primaryjoin="and_(Cluster.id == Page.owner_cluster_id, Page.type == 'main_page')",
        viewonly=True,
        uselist=False,
    )

    __table_args__ = (
        # Each node can have at most one official cluster
        Index(
            "ix_clusters_owner_parent_node_id_is_official_cluster",
            parent_node_id,
            is_official_cluster,
            unique=True,
            postgresql_where=is_official_cluster,
        ),
    )


class NodeClusterAssociation(Base):
    """
    NodeClusterAssociation, grouping of nodes
    """

    __tablename__ = "node_cluster_associations"
    __table_args__ = (UniqueConstraint("node_id", "cluster_id"),)

    id = Column(BigInteger, primary_key=True)

    node_id = Column(ForeignKey("nodes.id"), nullable=False, index=True)
    cluster_id = Column(ForeignKey("clusters.id"), nullable=False, index=True)

    node = relationship("Node", backref="node_cluster_associations")
    cluster = relationship("Cluster", backref="node_cluster_associations")


class ClusterRole(enum.Enum):
    member = enum.auto()
    admin = enum.auto()


class ClusterSubscription(Base):
    """
    ClusterSubscription of a user
    """

    __tablename__ = "cluster_subscriptions"
    __table_args__ = (UniqueConstraint("user_id", "cluster_id"),)

    id = Column(BigInteger, primary_key=True)

    user_id = Column(ForeignKey("users.id"), nullable=False, index=True)
    cluster_id = Column(ForeignKey("clusters.id"), nullable=False, index=True)
    role = Column(Enum(ClusterRole), nullable=False)

    user = relationship("User", backref="cluster_subscriptions")
    cluster = relationship("Cluster", backref="cluster_subscriptions")


class ClusterPageAssociation(Base):
    """
    pages related to clusters
    """

    __tablename__ = "cluster_page_associations"
    __table_args__ = (UniqueConstraint("page_id", "cluster_id"),)

    id = Column(BigInteger, primary_key=True)

    page_id = Column(ForeignKey("pages.id"), nullable=False, index=True)
    cluster_id = Column(ForeignKey("clusters.id"), nullable=False, index=True)

    page = relationship("Page", backref="cluster_page_associations")
    cluster = relationship("Cluster", backref="cluster_page_associations")


class PageType(enum.Enum):
    main_page = enum.auto()
    place = enum.auto()
    guide = enum.auto()


class Page(Base):
    """
    similar to a wiki page about a community, POI or guide
    """

    __tablename__ = "pages"

    id = Column(BigInteger, communities_seq, primary_key=True, server_default=communities_seq.next_value())

    parent_node_id = Column(ForeignKey("nodes.id"), nullable=False, index=True)
    type = Column(Enum(PageType), nullable=False)
    creator_user_id = Column(ForeignKey("users.id"), nullable=False, index=True)
    owner_user_id = Column(ForeignKey("users.id"), nullable=True, index=True)
    owner_cluster_id = Column(ForeignKey("clusters.id"), nullable=True, index=True)

    thread_id = Column(ForeignKey("threads.id"), nullable=False, unique=True)

    parent_node = relationship("Node", backref="child_pages", remote_side="Node.id", foreign_keys="Page.parent_node_id")

    thread = relationship("Thread", backref="page", uselist=False)
    creator_user = relationship("User", backref="created_pages", foreign_keys="Page.creator_user_id")
    owner_user = relationship("User", backref="owned_pages", foreign_keys="Page.owner_user_id")
    owner_cluster = relationship(
        "Cluster", backref=backref("owned_pages", lazy="dynamic"), uselist=False, foreign_keys="Page.owner_cluster_id"
    )

    editors = relationship("User", secondary="page_versions")

    __table_args__ = (
        # Only one of owner_user and owner_cluster should be set
        CheckConstraint(
            "(owner_user_id IS NULL) <> (owner_cluster_id IS NULL)",
            name="one_owner",
        ),
        # Only clusters can own main pages
        CheckConstraint(
            "NOT (owner_cluster_id IS NULL AND type = 'main_page')",
            name="main_page_owned_by_cluster",
        ),
        # Each cluster can have at most one main page
        Index(
            "ix_pages_owner_cluster_id_type",
            owner_cluster_id,
            type,
            unique=True,
            postgresql_where=(type == PageType.main_page),
        ),
    )

    def __repr__(self):
        return f"Page({self.id=})"


class PageVersion(Base):
    """
    version of page content
    """

    __tablename__ = "page_versions"

    id = Column(BigInteger, primary_key=True)

    page_id = Column(ForeignKey("pages.id"), nullable=False, index=True)
    editor_user_id = Column(ForeignKey("users.id"), nullable=False, index=True)
    title = Column(String, nullable=False)
    content = Column(String, nullable=False)  # CommonMark without images
    photo_key = Column(ForeignKey("uploads.key"), nullable=True)
    geom = Column(Geometry(geometry_type="POINT", srid=4326), nullable=True)
    # the human-readable address
    address = Column(String, nullable=True)
    created = Column(DateTime(timezone=True), nullable=False, server_default=func.now())

    slug = column_property(func.slugify(title))

    page = relationship("Page", backref="versions", order_by="PageVersion.id")
    editor_user = relationship("User", backref="edited_pages")
    photo = relationship("Upload")

    __table_args__ = (
        # Geom and address must either both be null or both be set
        CheckConstraint(
            "(geom IS NULL) = (address IS NULL)",
            name="geom_iff_address",
        ),
    )

    @property
    def coordinates(self):
        # returns (lat, lng) or None
        if self.geom:
            return get_coordinates(self.geom)
        else:
            return None

    def __repr__(self):
        return f"PageVersion({self.id=}, {self.page_id=})"


class ClusterEventAssociation(Base):
    """
    events related to clusters
    """

    __tablename__ = "cluster_event_associations"
    __table_args__ = (UniqueConstraint("event_id", "cluster_id"),)

    id = Column(BigInteger, primary_key=True)

    event_id = Column(ForeignKey("events.id"), nullable=False, index=True)
    cluster_id = Column(ForeignKey("clusters.id"), nullable=False, index=True)

    event = relationship("Event", backref="cluster_event_associations")
    cluster = relationship("Cluster", backref="cluster_event_associations")


class Event(Base):
    """
    An event is compose of two parts:

    * An event template (Event)
    * An occurrence (EventOccurrence)

    One-off events will have one of each; repeating events will have one Event,
    multiple EventOccurrences, one for each time the event happens.
    """

    __tablename__ = "events"

    id = Column(BigInteger, communities_seq, primary_key=True, server_default=communities_seq.next_value())
    parent_node_id = Column(ForeignKey("nodes.id"), nullable=False, index=True)

    title = Column(String, nullable=False)

    slug = column_property(func.slugify(title))

    creator_user_id = Column(ForeignKey("users.id"), nullable=False, index=True)
    created = Column(DateTime(timezone=True), nullable=False, server_default=func.now())
    owner_user_id = Column(ForeignKey("users.id"), nullable=True, index=True)
    owner_cluster_id = Column(ForeignKey("clusters.id"), nullable=True, index=True)
    thread_id = Column(ForeignKey("threads.id"), nullable=False, unique=True)

    parent_node = relationship(
        "Node", backref="child_events", remote_side="Node.id", foreign_keys="Event.parent_node_id"
    )
    thread = relationship("Thread", backref="event", uselist=False)
    subscribers = relationship("User", backref="subscribed_events", secondary="event_subscriptions", lazy="dynamic")
    organizers = relationship("User", backref="organized_events", secondary="event_organizers", lazy="dynamic")
    thread = relationship("Thread", backref="event", uselist=False)
    creator_user = relationship("User", backref="created_events", foreign_keys="Event.creator_user_id")
    owner_user = relationship("User", backref="owned_events", foreign_keys="Event.owner_user_id")
    owner_cluster = relationship(
        "Cluster",
        backref=backref("owned_events", lazy="dynamic"),
        uselist=False,
        foreign_keys="Event.owner_cluster_id",
    )

    __table_args__ = (
        # Only one of owner_user and owner_cluster should be set
        CheckConstraint(
            "(owner_user_id IS NULL) <> (owner_cluster_id IS NULL)",
            name="one_owner",
        ),
    )


class EventOccurrence(Base):
    __tablename__ = "event_occurrences"

    id = Column(BigInteger, communities_seq, primary_key=True, server_default=communities_seq.next_value())
    event_id = Column(ForeignKey("events.id"), nullable=False, index=True)

    # the user that created this particular occurrence of a repeating event (same as event.creator_user_id if single event)
    creator_user_id = Column(ForeignKey("users.id"), nullable=False, index=True)
    content = Column(String, nullable=False)  # CommonMark without images
    photo_key = Column(ForeignKey("uploads.key"), nullable=True)

    # a null geom is an online-only event
    geom = Column(Geometry(geometry_type="POINT", srid=4326), nullable=True)
    # physical address, iff geom is not null
    address = Column(String, nullable=True)
    # videoconferencing link, etc, must be specified if no geom, otherwise optional
    link = Column(String, nullable=True)

    timezone = "Etc/UTC"

    # time during which the event takes place; this is a range type (instead of separate start+end times) which
    # simplifies database constraints, etc
    during = Column(TSTZRANGE, nullable=False)

    created = Column(DateTime(timezone=True), nullable=False, server_default=func.now())
    last_edited = Column(DateTime(timezone=True), nullable=False, server_default=func.now())

    creator_user = relationship(
        "User", backref="created_event_occurrences", foreign_keys="EventOccurrence.creator_user_id"
    )
    event = relationship(
        "Event",
        backref=backref("occurrences", lazy="dynamic"),
        remote_side="Event.id",
        foreign_keys="EventOccurrence.event_id",
    )

    photo = relationship("Upload")

    __table_args__ = (
        # Geom and address go together
        CheckConstraint(
            # geom and address are either both null or neither of them are null
            "(geom IS NULL) = (address IS NULL)",
            name="geom_iff_address",
        ),
        # Online-only events need a link, note that online events may also have a link
        CheckConstraint(
            # exactly oen of geom or link is non-null
            "(geom IS NULL) <> (link IS NULL)",
            name="link_or_geom",
        ),
        # Can't have overlapping occurrences in the same Event
        ExcludeConstraint(("event_id", "="), ("during", "&&"), name="event_occurrences_event_id_during_excl"),
    )

    @property
    def coordinates(self):
        # returns (lat, lng) or None
        if self.geom:
            return get_coordinates(self.geom)
        else:
            return None

    @hybrid_property
    def start_time(self):
        return self.during.lower

    @start_time.expression
    def start_time(cls):
        return func.lower(cls.during)

    @hybrid_property
    def end_time(self):
        return self.during.upper

    @end_time.expression
    def end_time(cls):
        return func.upper(cls.during)


class EventSubscription(Base):
    """
    users subscriptions to events
    """

    __tablename__ = "event_subscriptions"
    __table_args__ = (UniqueConstraint("event_id", "user_id"),)

    id = Column(BigInteger, primary_key=True)

    user_id = Column(ForeignKey("users.id"), nullable=False, index=True)
    event_id = Column(ForeignKey("events.id"), nullable=False, index=True)
    joined = Column(DateTime(timezone=True), nullable=False, server_default=func.now())

    user = relationship("User")
    event = relationship("Event")


class EventOrganizer(Base):
    """
    Organizers for events
    """

    __tablename__ = "event_organizers"
    __table_args__ = (UniqueConstraint("event_id", "user_id"),)

    id = Column(BigInteger, primary_key=True)

    user_id = Column(ForeignKey("users.id"), nullable=False, index=True)
    event_id = Column(ForeignKey("events.id"), nullable=False, index=True)
    joined = Column(DateTime(timezone=True), nullable=False, server_default=func.now())

    user = relationship("User")
    event = relationship("Event")


class AttendeeStatus(enum.Enum):
    going = enum.auto()
    maybe = enum.auto()


class EventOccurrenceAttendee(Base):
    """
    Attendees for events
    """

    __tablename__ = "event_occurrence_attendees"
    __table_args__ = (UniqueConstraint("occurrence_id", "user_id"),)

    id = Column(BigInteger, primary_key=True)

    user_id = Column(ForeignKey("users.id"), nullable=False, index=True)
    occurrence_id = Column(ForeignKey("event_occurrences.id"), nullable=False, index=True)
    responded = Column(DateTime(timezone=True), nullable=False, server_default=func.now())
    attendee_status = Column(Enum(AttendeeStatus), nullable=False)

    user = relationship("User")
    occurrence = relationship("EventOccurrence", backref=backref("attendees", lazy="dynamic"))


class ClusterDiscussionAssociation(Base):
    """
    discussions related to clusters
    """

    __tablename__ = "cluster_discussion_associations"
    __table_args__ = (UniqueConstraint("discussion_id", "cluster_id"),)

    id = Column(BigInteger, primary_key=True)

    discussion_id = Column(ForeignKey("discussions.id"), nullable=False, index=True)
    cluster_id = Column(ForeignKey("clusters.id"), nullable=False, index=True)

    discussion = relationship("Discussion", backref="cluster_discussion_associations")
    cluster = relationship("Cluster", backref="cluster_discussion_associations")


class Discussion(Base):
    """
    forum board
    """

    __tablename__ = "discussions"

    id = Column(BigInteger, communities_seq, primary_key=True, server_default=communities_seq.next_value())

    title = Column(String, nullable=False)
    content = Column(String, nullable=False)
    thread_id = Column(ForeignKey("threads.id"), nullable=False, unique=True)
    created = Column(DateTime(timezone=True), nullable=False, server_default=func.now())

    creator_user_id = Column(ForeignKey("users.id"), nullable=False, index=True)
    owner_cluster_id = Column(ForeignKey("clusters.id"), nullable=False, index=True)

    slug = column_property(func.slugify(title))

    thread = relationship("Thread", backref="discussion", uselist=False)

    subscribers = relationship("User", backref="discussions", secondary="discussion_subscriptions")

    creator_user = relationship("User", backref="created_discussions", foreign_keys="Discussion.creator_user_id")
    owner_cluster = relationship("Cluster", backref=backref("owned_discussions", lazy="dynamic"), uselist=False)


class DiscussionSubscription(Base):
    """
    users subscriptions to discussions
    """

    __tablename__ = "discussion_subscriptions"
    __table_args__ = (UniqueConstraint("discussion_id", "user_id"),)

    id = Column(BigInteger, primary_key=True)

    user_id = Column(ForeignKey("users.id"), nullable=False, index=True)
    discussion_id = Column(ForeignKey("discussions.id"), nullable=False, index=True)
    joined = Column(DateTime(timezone=True), nullable=False, server_default=func.now())
    left = Column(DateTime(timezone=True), nullable=True)

    user = relationship("User", backref="discussion_subscriptions")
    discussion = relationship("Discussion", backref="discussion_subscriptions")


class Thread(Base):
    """
    Thread
    """

    __tablename__ = "threads"

    id = Column(BigInteger, primary_key=True)

    created = Column(DateTime(timezone=True), nullable=False, server_default=func.now())
    deleted = Column(DateTime(timezone=True), nullable=True)


class Comment(Base):
    """
    Comment
    """

    __tablename__ = "comments"

    id = Column(BigInteger, primary_key=True)

    thread_id = Column(ForeignKey("threads.id"), nullable=False, index=True)
    author_user_id = Column(ForeignKey("users.id"), nullable=False)
    content = Column(String, nullable=False)  # CommonMark without images
    created = Column(DateTime(timezone=True), nullable=False, server_default=func.now())
    deleted = Column(DateTime(timezone=True), nullable=True)

    thread = relationship("Thread", backref="comments")


class Reply(Base):
    """
    Reply
    """

    __tablename__ = "replies"

    id = Column(BigInteger, primary_key=True)

    comment_id = Column(ForeignKey("comments.id"), nullable=False, index=True)
    author_user_id = Column(ForeignKey("users.id"), nullable=False)
    content = Column(String, nullable=False)  # CommonMark without images
    created = Column(DateTime(timezone=True), nullable=False, server_default=func.now())
    deleted = Column(DateTime(timezone=True), nullable=True)

    comment = relationship("Comment", backref="replies")


class BackgroundJobType(enum.Enum):
    # payload: jobs.SendEmailPayload
    send_email = enum.auto()
<<<<<<< HEAD
    # payload: google.protobuf.Empty
    purge_login_tokens = enum.auto()
=======
    # payload: google.protobuf.Empty
    purge_login_tokens = enum.auto()
    # payload: google.protobuf.Empty
    purge_signup_tokens = enum.auto()
>>>>>>> c1e24cd2
    # payload: google.protobuf.Empty
    send_message_notifications = enum.auto()
    # payload: google.protobuf.Empty
    send_onboarding_emails = enum.auto()
    # payload: google.protobuf.Empty
    add_users_to_email_list = enum.auto()
    # payload: google.protobuf.Empty
    send_request_notifications = enum.auto()
<<<<<<< HEAD
=======
    # payload: google.protobuf.Empty
    enforce_community_membership = enum.auto()
>>>>>>> c1e24cd2


class BackgroundJobState(enum.Enum):
    # job is fresh, waiting to be picked off the queue
    pending = enum.auto()
    # job complete
    completed = enum.auto()
    # error occured, will be retried
    error = enum.auto()
    # failed too many times, not retrying anymore
    failed = enum.auto()


class BackgroundJob(Base):
    """
    This table implements a queue of background jobs.
    """

    __tablename__ = "background_jobs"

    id = Column(BigInteger, primary_key=True)

    # used to discern which function should be triggered to service it
    job_type = Column(Enum(BackgroundJobType), nullable=False)
    state = Column(Enum(BackgroundJobState), nullable=False, default=BackgroundJobState.pending)

    # time queued
    queued = Column(DateTime(timezone=True), nullable=False, server_default=func.now())

    # time at which we may next attempt it, for implementing exponential backoff
    next_attempt_after = Column(DateTime(timezone=True), nullable=False, server_default=func.now())

    # used to count number of retries for failed jobs
    try_count = Column(Integer, nullable=False, default=0)

    max_tries = Column(Integer, nullable=False, default=5)

    # protobuf encoded job payload
    payload = Column(Binary, nullable=False)

    # if the job failed, we write that info here
    failure_info = Column(String, nullable=True)

    @hybrid_property
    def ready_for_retry(self):
        return (
            (self.next_attempt_after <= func.now())
            & (self.try_count < self.max_tries)
            & ((self.state == BackgroundJobState.pending) | (self.state == BackgroundJobState.error))
        )

    def __repr__(self):
        return f"BackgroundJob(id={self.id}, job_type={self.job_type}, state={self.state}, next_attempt_after={self.next_attempt_after}, try_count={self.try_count}, failure_info={self.failure_info})"


class Language(Base):
    """
    Table of allowed languages (a subset of ISO639-3)
    """

    __tablename__ = "languages"

    # ISO639-3 language code, in lowercase, e.g. fin, eng
    code = Column(String(3), primary_key=True)

    # the english name
    name = Column(String, nullable=False, unique=True)


class Region(Base):
    """
    Table of regions
    """

    __tablename__ = "regions"

    # iso 3166-1 alpha3 code in uppercase, e.g. FIN, USA
    code = Column(String(3), primary_key=True)

    # the name, e.g. Finland, United States
    # this is the display name in English, should be the "common name", not "Republic of Finland"
    name = Column(String, nullable=False, unique=True)


class TimezoneArea(Base):
    __tablename__ = "timezone_areas"
    id = Column(BigInteger, primary_key=True)

    tzid = Column(String)
    geom = Column(Geometry(geometry_type="MULTIPOLYGON", srid=4326), nullable=False)


class UserBlock(Base):
    """
    Table of blocked users
    """

    __tablename__ = "user_blocks"
    __table_args__ = (UniqueConstraint("blocking_user_id", "blocked_user_id"),)

    id = Column(BigInteger, primary_key=True)

    blocking_user_id = Column(ForeignKey("users.id"), nullable=False)
    blocked_user_id = Column(ForeignKey("users.id"), nullable=False)
    time_blocked = Column(DateTime(timezone=True), nullable=False, server_default=func.now())

    is_blocking_user = relationship("User", backref="is_blocking_user", foreign_keys="UserBlock.blocking_user_id")
    is_blocked_user = relationship("User", backref="is_blocked_user", foreign_keys="UserBlock.blocked_user_id")


class APICall(Base):
    """
    API call logs
    """

    __tablename__ = "api_calls"

    id = Column(BigInteger, primary_key=True)

    # backend version (normally e.g. develop-31469e3), allows us to figure out which proto definitions were used
    # note that `default` is a python side default, not hardcoded into DB schema
    version = Column(String, nullable=False, default=config["VERSION"])

    # approximate time of the call
    time = Column(DateTime(timezone=True), nullable=False, server_default=func.now())

    # the method call name, e.g. "/org.couchers.api.core.API/ListFriends"
    method = Column(String, nullable=False)

    # gRPC status code name, e.g. FAILED_PRECONDITION, None if success
    status_code = Column(String, nullable=True)

    # handler duration (excluding serialization, etc)
    duration = Column(Float, nullable=False)

    # user_id of caller, None means not logged in
    user_id = Column(BigInteger, nullable=True)

    # sanitized request bytes
    request = Column(Binary, nullable=True)

    # sanitized response bytes
    response = Column(Binary, nullable=True)

    # the exception traceback, if any
    traceback = Column(String, nullable=True)<|MERGE_RESOLUTION|>--- conflicted
+++ resolved
@@ -1547,15 +1547,10 @@
 class BackgroundJobType(enum.Enum):
     # payload: jobs.SendEmailPayload
     send_email = enum.auto()
-<<<<<<< HEAD
-    # payload: google.protobuf.Empty
-    purge_login_tokens = enum.auto()
-=======
     # payload: google.protobuf.Empty
     purge_login_tokens = enum.auto()
     # payload: google.protobuf.Empty
     purge_signup_tokens = enum.auto()
->>>>>>> c1e24cd2
     # payload: google.protobuf.Empty
     send_message_notifications = enum.auto()
     # payload: google.protobuf.Empty
@@ -1564,11 +1559,8 @@
     add_users_to_email_list = enum.auto()
     # payload: google.protobuf.Empty
     send_request_notifications = enum.auto()
-<<<<<<< HEAD
-=======
     # payload: google.protobuf.Empty
     enforce_community_membership = enum.auto()
->>>>>>> c1e24cd2
 
 
 class BackgroundJobState(enum.Enum):
