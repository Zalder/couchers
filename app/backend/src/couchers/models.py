--- conflicted
+++ resolved
@@ -1802,10 +1802,8 @@
     enforce_community_membership = enum.auto()
     # payload: google.protobuf.Empty
     send_reference_reminders = enum.auto()
-<<<<<<< HEAD
     # payload: google.protobuf.Empty
     purge_account_deletion_tokens = enum.auto()
-=======
     # payload: jobs.HandleNotificationPayload
     handle_notification = enum.auto()
     # payload: google.protobuf.Empty
@@ -1814,7 +1812,6 @@
     handle_email_digests = enum.auto()
     # payload: jobs.GenerateMessageNotificationsPayload
     generate_message_notifications = enum.auto()
->>>>>>> 99ef2d61
 
 
 class BackgroundJobState(enum.Enum):
