--- conflicted
+++ resolved
@@ -891,17 +891,12 @@
     host_last_seen_message_id = Column(BigInteger, nullable=False, default=0)
     surfer_last_seen_message_id = Column(BigInteger, nullable=False, default=0)
 
-<<<<<<< HEAD
+    # number of reference reminders sent out
+    host_sent_reference_reminders = Column(BigInteger, nullable=False, server_default=text("0"))
+    surfer_sent_reference_reminders = Column(BigInteger, nullable=False, server_default=text("0"))
+
     surfer = relationship("User", backref="host_requests_sent", foreign_keys="HostRequest.surfer_id")
     host = relationship("User", backref="host_requests_received", foreign_keys="HostRequest.host_id")
-=======
-    # number of reference reminders sent out
-    to_sent_reference_reminders = Column(BigInteger, nullable=False, server_default=text("0"))
-    from_sent_reference_reminders = Column(BigInteger, nullable=False, server_default=text("0"))
-
-    from_user = relationship("User", backref="host_requests_sent", foreign_keys="HostRequest.from_user_id")
-    to_user = relationship("User", backref="host_requests_received", foreign_keys="HostRequest.to_user_id")
->>>>>>> 0cd6533b
     conversation = relationship("Conversation")
 
     @hybrid_property
