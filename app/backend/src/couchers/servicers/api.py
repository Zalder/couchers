from base64 import urlsafe_b64encode
from datetime import timedelta
from urllib.parse import urlencode

import grpc
from google.protobuf import empty_pb2
from sqlalchemy.orm import aliased
from sqlalchemy.sql import and_, func, or_

from couchers import errors, urls
from couchers.config import config
from couchers.crypto import generate_hash_signature, random_hex
<<<<<<< HEAD
from couchers.db import get_friends_status, get_user_by_field, is_valid_name, session_scope
from couchers.languages import language_is_allowed
=======
from couchers.db import get_user_by_field, is_valid_name, session_scope
>>>>>>> 2c9e234e
from couchers.models import (
    Complaint,
    FriendRelationship,
    FriendStatus,
    GroupChatSubscription,
    HostingStatus,
    HostRequest,
    InitiatedUpload,
    LanguageAbility,
    LanguageFluency,
    MeetupStatus,
    Message,
    ParkingDetails,
    Reference,
    RegionsLived,
    RegionsVisited,
    SleepingArrangement,
    SmokingLocation,
    User,
)
from couchers.regions import region_is_allowed
from couchers.tasks import send_friend_request_email, send_report_email
from couchers.utils import Timestamp_from_datetime, create_coordinate, now
from pb import api_pb2, api_pb2_grpc, media_pb2

hostingstatus2sql = {
    api_pb2.HOSTING_STATUS_UNKNOWN: None,
    api_pb2.HOSTING_STATUS_CAN_HOST: HostingStatus.can_host,
    api_pb2.HOSTING_STATUS_MAYBE: HostingStatus.maybe,
    api_pb2.HOSTING_STATUS_CANT_HOST: HostingStatus.cant_host,
}

hostingstatus2api = {
    None: api_pb2.HOSTING_STATUS_UNKNOWN,
    HostingStatus.can_host: api_pb2.HOSTING_STATUS_CAN_HOST,
    HostingStatus.maybe: api_pb2.HOSTING_STATUS_MAYBE,
    HostingStatus.cant_host: api_pb2.HOSTING_STATUS_CANT_HOST,
}

meetupstatus2sql = {
    api_pb2.MEETUP_STATUS_UNKNOWN: None,
    api_pb2.MEETUP_STATUS_WANTS_TO_MEETUP: MeetupStatus.wants_to_meetup,
    api_pb2.MEETUP_STATUS_OPEN_TO_MEETUP: MeetupStatus.open_to_meetup,
    api_pb2.MEETUP_STATUS_DOES_NOT_WANT_TO_MEETUP: MeetupStatus.does_not_want_to_meetup,
}

meetupstatus2api = {
    None: api_pb2.MEETUP_STATUS_UNKNOWN,
    MeetupStatus.wants_to_meetup: api_pb2.MEETUP_STATUS_WANTS_TO_MEETUP,
    MeetupStatus.open_to_meetup: api_pb2.MEETUP_STATUS_OPEN_TO_MEETUP,
    MeetupStatus.does_not_want_to_meetup: api_pb2.MEETUP_STATUS_DOES_NOT_WANT_TO_MEETUP,
}

smokinglocation2sql = {
    api_pb2.SMOKING_LOCATION_UNKNOWN: None,
    api_pb2.SMOKING_LOCATION_YES: SmokingLocation.yes,
    api_pb2.SMOKING_LOCATION_WINDOW: SmokingLocation.window,
    api_pb2.SMOKING_LOCATION_OUTSIDE: SmokingLocation.outside,
    api_pb2.SMOKING_LOCATION_NO: SmokingLocation.no,
}

smokinglocation2api = {
    None: api_pb2.SMOKING_LOCATION_UNKNOWN,
    SmokingLocation.yes: api_pb2.SMOKING_LOCATION_YES,
    SmokingLocation.window: api_pb2.SMOKING_LOCATION_WINDOW,
    SmokingLocation.outside: api_pb2.SMOKING_LOCATION_OUTSIDE,
    SmokingLocation.no: api_pb2.SMOKING_LOCATION_NO,
}

sleepingarrangement2sql = {
    api_pb2.SLEEPING_ARRANGEMENT_UNKNOWN: None,
    api_pb2.SLEEPING_ARRANGEMENT_PRIVATE: SleepingArrangement.private,
    api_pb2.SLEEPING_ARRANGEMENT_COMMON: SleepingArrangement.common,
    api_pb2.SLEEPING_ARRANGEMENT_SHARED_ROOM: SleepingArrangement.shared_room,
    api_pb2.SLEEPING_ARRANGEMENT_SHARED_SPACE: SleepingArrangement.shared_space,
}

sleepingarrangement2api = {
    None: api_pb2.SLEEPING_ARRANGEMENT_UNKNOWN,
    SleepingArrangement.private: api_pb2.SLEEPING_ARRANGEMENT_PRIVATE,
    SleepingArrangement.common: api_pb2.SLEEPING_ARRANGEMENT_COMMON,
    SleepingArrangement.shared_room: api_pb2.SLEEPING_ARRANGEMENT_SHARED_ROOM,
    SleepingArrangement.shared_space: api_pb2.SLEEPING_ARRANGEMENT_SHARED_SPACE,
}

parkingdetails2sql = {
    api_pb2.PARKING_DETAILS_UNKNOWN: None,
    api_pb2.PARKING_DETAILS_FREE_ONSITE: ParkingDetails.free_onsite,
    api_pb2.PARKING_DETAILS_FREE_OFFSITE: ParkingDetails.free_offsite,
    api_pb2.PARKING_DETAILS_PAID_ONSITE: ParkingDetails.paid_onsite,
    api_pb2.PARKING_DETAILS_PAID_OFFSITE: ParkingDetails.paid_offsite,
}

parkingdetails2api = {
    None: api_pb2.PARKING_DETAILS_UNKNOWN,
    ParkingDetails.free_onsite: api_pb2.PARKING_DETAILS_FREE_ONSITE,
    ParkingDetails.free_offsite: api_pb2.PARKING_DETAILS_FREE_OFFSITE,
    ParkingDetails.paid_onsite: api_pb2.PARKING_DETAILS_PAID_ONSITE,
    ParkingDetails.paid_offsite: api_pb2.PARKING_DETAILS_PAID_OFFSITE,
}

fluency2sql = {
    api_pb2.LanguageAbility.Fluency.FLUENCY_SAY_HELLO: LanguageFluency.say_hello,
    api_pb2.LanguageAbility.Fluency.FLUENCY_BEGINNER: LanguageFluency.beginner,
    api_pb2.LanguageAbility.Fluency.FLUENCY_INTERMEDIATE: LanguageFluency.intermediate,
    api_pb2.LanguageAbility.Fluency.FLUENCY_ADVANCED: LanguageFluency.advanced,
    api_pb2.LanguageAbility.Fluency.FLUENCY_FLUENT: LanguageFluency.fluent,
    api_pb2.LanguageAbility.Fluency.FLUENCY_NATIVE: LanguageFluency.native,
}

fluency2api = {
    LanguageFluency.say_hello: api_pb2.LanguageAbility.Fluency.FLUENCY_SAY_HELLO,
    LanguageFluency.beginner: api_pb2.LanguageAbility.Fluency.FLUENCY_BEGINNER,
    LanguageFluency.intermediate: api_pb2.LanguageAbility.Fluency.FLUENCY_INTERMEDIATE,
    LanguageFluency.advanced: api_pb2.LanguageAbility.Fluency.FLUENCY_ADVANCED,
    LanguageFluency.fluent: api_pb2.LanguageAbility.Fluency.FLUENCY_FLUENT,
    LanguageFluency.native: api_pb2.LanguageAbility.Fluency.FLUENCY_NATIVE,
}


def _list_mutual_friends(context, user_id):
    if context.user_id == user_id:
        return []

    with session_scope() as session:
        user = session.query(User).filter(User.id == user_id).one_or_none()
        if not user:
            context.abort(grpc.StatusCode.INVALID_ARGUMENT, errors.USER_NOT_FOUND)

        q1 = (
            session.query(FriendRelationship.from_user_id.label("user_id"))
            .filter(FriendRelationship.to_user_id == context.user_id)
            .filter(FriendRelationship.from_user_id != user_id)
            .filter(FriendRelationship.status == FriendStatus.accepted)
        )

        q2 = (
            session.query(FriendRelationship.to_user_id.label("user_id"))
            .filter(FriendRelationship.from_user_id == context.user_id)
            .filter(FriendRelationship.to_user_id != user_id)
            .filter(FriendRelationship.status == FriendStatus.accepted)
        )

        q3 = (
            session.query(FriendRelationship.from_user_id.label("user_id"))
            .filter(FriendRelationship.to_user_id == user_id)
            .filter(FriendRelationship.from_user_id != context.user_id)
            .filter(FriendRelationship.status == FriendStatus.accepted)
        )

        q4 = (
            session.query(FriendRelationship.to_user_id.label("user_id"))
            .filter(FriendRelationship.from_user_id == user_id)
            .filter(FriendRelationship.to_user_id != context.user_id)
            .filter(FriendRelationship.status == FriendStatus.accepted)
        )

        mutual_friends = session.query(User).filter(User.id.in_(q1.union(q2).intersect(q3.union(q4)).subquery())).all()

        return [
            api_pb2.MutualFriend(user_id=mutual_friend.id, username=mutual_friend.username, name=mutual_friend.name)
            for mutual_friend in mutual_friends
        ]


class API(api_pb2_grpc.APIServicer):
    def Ping(self, request, context):
        with session_scope() as session:
            # auth ought to make sure the user exists
            user = session.query(User).filter(User.id == context.user_id).one()

            # gets only the max message by self-joining messages which have a greater id
            # if it doesn't have a greater id, it's the biggest
            message_2 = aliased(Message)
            unseen_sent_host_request_count = (
                session.query(Message.id)
                .join(HostRequest, Message.conversation_id == HostRequest.conversation_id)
                .outerjoin(
                    message_2, and_(Message.conversation_id == message_2.conversation_id, Message.id < message_2.id)
                )
                .filter(HostRequest.from_user_id == context.user_id)
                .filter(message_2.id == None)
                .filter(HostRequest.from_last_seen_message_id < Message.id)
                .count()
            )

            unseen_received_host_request_count = (
                session.query(Message.id)
                .join(HostRequest, Message.conversation_id == HostRequest.conversation_id)
                .outerjoin(
                    message_2, and_(Message.conversation_id == message_2.conversation_id, Message.id < message_2.id)
                )
                .filter(HostRequest.to_user_id == context.user_id)
                .filter(message_2.id == None)
                .filter(HostRequest.to_last_seen_message_id < Message.id)
                .count()
            )

            unseen_message_count = (
                session.query(Message.id)
                .outerjoin(GroupChatSubscription, GroupChatSubscription.group_chat_id == Message.conversation_id)
                .filter(GroupChatSubscription.user_id == context.user_id)
                .filter(Message.time >= GroupChatSubscription.joined)
                .filter(or_(Message.time <= GroupChatSubscription.left, GroupChatSubscription.left == None))
                .filter(Message.id > GroupChatSubscription.last_seen_message_id)
                .count()
            )

            pending_friend_request_count = (
                session.query(FriendRelationship)
                .filter(FriendRelationship.to_user_id == context.user_id)
                .filter(FriendRelationship.status == FriendStatus.pending)
                .count()
            )

            return api_pb2.PingRes(
                user=user_model_to_pb(user, session, context),
                unseen_message_count=unseen_message_count,
                unseen_sent_host_request_count=unseen_sent_host_request_count,
                unseen_received_host_request_count=unseen_received_host_request_count,
                pending_friend_request_count=pending_friend_request_count,
            )

    def GetUser(self, request, context):
        with session_scope() as session:
            user = get_user_by_field(session, request.user)

            if not user:
                context.abort(grpc.StatusCode.NOT_FOUND, errors.USER_NOT_FOUND)

            return user_model_to_pb(user, session, context)

    def UpdateProfile(self, request, context):
        with session_scope() as session:
            user = session.query(User).filter(User.id == context.user_id).one()

            if request.HasField("name"):
                if not is_valid_name(request.name.value):
                    context.abort(grpc.StatusCode.INVALID_ARGUMENT, errors.INVALID_NAME)
                user.name = request.name.value

            if request.HasField("city"):
                user.city = request.city.value

            if request.HasField("hometown"):
                if request.hometown.is_null:
                    user.hometown = None
                else:
                    user.hometown = request.hometown.value

            if request.HasField("lat") and request.HasField("lng"):
                if request.lat.value == 0 and request.lng.value == 0:
                    context.abort(grpc.StatusCode.INVALID_ARGUMENT, errors.INVALID_COORDINATE)
                user.geom = create_coordinate(request.lat.value, request.lng.value)

            if request.HasField("radius"):
                user.geom_radius = request.radius.value

            if request.HasField("avatar_key"):
                if request.avatar_key.is_null:
                    user.avatar_key = None
                else:
                    user.avatar_key = request.avatar_key.value

            # if request.HasField("gender"):
            #     user.gender = request.gender.value

            if request.HasField("pronouns"):
                if request.pronouns.is_null:
                    user.pronouns = None
                else:
                    user.pronouns = request.pronouns.value

            if request.HasField("occupation"):
                if request.occupation.is_null:
                    user.occupation = None
                else:
                    user.occupation = request.occupation.value

            if request.HasField("education"):
                if request.education.is_null:
                    user.education = None
                else:
                    user.education = request.education.value

            if request.HasField("about_me"):
                if request.about_me.is_null:
                    user.about_me = None
                else:
                    user.about_me = request.about_me.value

            if request.HasField("my_travels"):
                if request.my_travels.is_null:
                    user.my_travels = None
                else:
                    user.my_travels = request.my_travels.value

            if request.HasField("things_i_like"):
                if request.things_i_like.is_null:
                    user.things_i_like = None
                else:
                    user.things_i_like = request.things_i_like.value

            if request.HasField("about_place"):
                if request.about_place.is_null:
                    user.about_place = None
                else:
                    user.about_place = request.about_place.value

            if request.hosting_status != api_pb2.HOSTING_STATUS_UNSPECIFIED:
                user.hosting_status = hostingstatus2sql[request.hosting_status]

            if request.meetup_status != api_pb2.MEETUP_STATUS_UNSPECIFIED:
                user.meetup_status = meetupstatus2sql[request.meetup_status]

            if request.HasField("language_abilities"):
                # delete all existing abilities
                for ability in user.language_abilities:
                    session.delete(ability)

                # add the new ones
                for language_ability in request.language_abilities.value:
                    if not language_is_allowed(language_ability.code):
                        context.abort(grpc.StatusCode.INVALID_ARGUMENT, errors.INVALID_LANGUAGE)
                    session.add(
                        LanguageAbility(
                            user=user,
                            language_code=language_ability.code,
                            fluency=fluency2sql[language_ability.fluency],
                        )
                    )

            if request.regions_visited.exists:
                for region in user.regions_visited:
                    session.delete(region)

                for region in request.regions_visited.value:
                    if not region_is_allowed(region):
                        context.abort(grpc.StatusCode.INVALID_ARGUMENT, errors.INVALID_REGION)
                    session.add(
                        RegionsVisited(
                            user_id=user.id,
                            region_code=region,
                        )
                    )

            if request.regions_lived.exists:
                for region in user.regions_lived:
                    session.delete(region)

                for region in request.regions_lived.value:
                    if not region_is_allowed(region):
                        context.abort(grpc.StatusCode.INVALID_ARGUMENT, errors.INVALID_REGION)
                    session.add(
                        RegionsLived(
                            user_id=user.id,
                            region_code=region,
                        )
                    )

            if request.HasField("additional_information"):
                if request.additional_information.is_null:
                    user.additional_information = None
                else:
                    user.additional_information = request.additional_information.value

            if request.HasField("max_guests"):
                if request.max_guests.is_null:
                    user.max_guests = None
                else:
                    user.max_guests = request.max_guests.value

            if request.HasField("last_minute"):
                if request.last_minute.is_null:
                    user.last_minute = None
                else:
                    user.last_minute = request.last_minute.value

            if request.HasField("has_pets"):
                if request.has_pets.is_null:
                    user.has_pets = None
                else:
                    user.has_pets = request.has_pets.value

            if request.HasField("accepts_pets"):
                if request.accepts_pets.is_null:
                    user.accepts_pets = None
                else:
                    user.accepts_pets = request.accepts_pets.value

            if request.HasField("pet_details"):
                if request.pet_details.is_null:
                    user.pet_details = None
                else:
                    user.pet_details = request.pet_details.value

            if request.HasField("has_kids"):
                if request.has_kids.is_null:
                    user.has_kids = None
                else:
                    user.has_kids = request.has_kids.value

            if request.HasField("accepts_kids"):
                if request.accepts_kids.is_null:
                    user.accepts_kids = None
                else:
                    user.accepts_kids = request.accepts_kids.value

            if request.HasField("kid_details"):
                if request.kid_details.is_null:
                    user.kid_details = None
                else:
                    user.kid_details = request.kid_details.value

            if request.HasField("has_housemates"):
                if request.has_housemates.is_null:
                    user.has_housemates = None
                else:
                    user.has_housemates = request.has_housemates.value

            if request.HasField("housemate_details"):
                if request.housemate_details.is_null:
                    user.housemate_details = None
                else:
                    user.housemate_details = request.housemate_details.value

            if request.HasField("wheelchair_accessible"):
                if request.wheelchair_accessible.is_null:
                    user.wheelchair_accessible = None
                else:
                    user.wheelchair_accessible = request.wheelchair_accessible.value

            if request.smoking_allowed != api_pb2.SMOKING_LOCATION_UNSPECIFIED:
                user.smoking_allowed = smokinglocation2sql[request.smoking_allowed]

            if request.HasField("smokes_at_home"):
                if request.smokes_at_home.is_null:
                    user.smokes_at_home = None
                else:
                    user.smokes_at_home = request.smokes_at_home.value

            if request.HasField("drinking_allowed"):
                if request.drinking_allowed.is_null:
                    user.drinking_allowed = None
                else:
                    user.drinking_allowed = request.drinking_allowed.value

            if request.HasField("drinks_at_home"):
                if request.drinks_at_home.is_null:
                    user.drinks_at_home = None
                else:
                    user.drinks_at_home = request.drinks_at_home.value

            if request.HasField("other_host_info"):
                if request.other_host_info.is_null:
                    user.other_host_info = None
                else:
                    user.other_host_info = request.other_host_info.value

            if request.sleeping_arrangement != api_pb2.SLEEPING_ARRANGEMENT_UNSPECIFIED:
                user.sleeping_arrangement = sleepingarrangement2sql[request.sleeping_arrangement]

            if request.HasField("sleeping_details"):
                if request.sleeping_details.is_null:
                    user.sleeping_details = None
                else:
                    user.sleeping_details = request.sleeping_details.value

            if request.HasField("area"):
                if request.area.is_null:
                    user.area = None
                else:
                    user.area = request.area.value

            if request.HasField("house_rules"):
                if request.house_rules.is_null:
                    user.house_rules = None
                else:
                    user.house_rules = request.house_rules.value

            if request.HasField("parking"):
                if request.parking.is_null:
                    user.parking = None
                else:
                    user.parking = request.parking.value

            if request.parking_details != api_pb2.PARKING_DETAILS_UNSPECIFIED:
                user.parking_details = parkingdetails2sql[request.parking_details]

            if request.HasField("camping_ok"):
                if request.camping_ok.is_null:
                    user.camping_ok = None
                else:
                    user.camping_ok = request.camping_ok.value

            # save updates
            session.commit()

            return empty_pb2.Empty()

    def ListFriends(self, request, context):
        with session_scope() as session:
            rels = (
                session.query(FriendRelationship)
                .filter(
                    or_(
                        FriendRelationship.from_user_id == context.user_id,
                        FriendRelationship.to_user_id == context.user_id,
                    )
                )
                .filter(FriendRelationship.status == FriendStatus.accepted)
                .all()
            )
            return api_pb2.ListFriendsRes(
                user_ids=[rel.from_user.id if rel.from_user.id != context.user_id else rel.to_user.id for rel in rels],
            )

    def ListMutualFriends(self, request, context):
        return api_pb2.ListMutualFriendsRes(
            mutual_friends=_list_mutual_friends(user_id=request.user_id, context=context)
        )

    def SendFriendRequest(self, request, context):
        if context.user_id == request.user_id:
            context.abort(grpc.StatusCode.FAILED_PRECONDITION, errors.CANT_FRIEND_SELF)

        with session_scope() as session:
            user = session.query(User).filter(User.id == context.user_id).one()
            to_user = session.query(User).filter(User.id == request.user_id).one_or_none()

            if not to_user:
                context.abort(grpc.StatusCode.NOT_FOUND, errors.USER_NOT_FOUND)

            if (
                session.query(FriendRelationship)
                .filter(
                    or_(
                        and_(
                            FriendRelationship.from_user_id == context.user_id,
                            FriendRelationship.to_user_id == request.user_id,
                        ),
                        and_(
                            FriendRelationship.from_user_id == request.user_id,
                            FriendRelationship.to_user_id == context.user_id,
                        ),
                    )
                )
                .filter(
                    or_(
                        FriendRelationship.status == FriendStatus.accepted,
                        FriendRelationship.status == FriendStatus.pending,
                    )
                )
                .one_or_none()
                is not None
            ):
                context.abort(grpc.StatusCode.FAILED_PRECONDITION, errors.FRIENDS_ALREADY_OR_PENDING)

            # TODO: Race condition where we can create two friend reqs, needs db constraint! See comment in table

            friend_relationship = FriendRelationship(from_user=user, to_user=to_user, status=FriendStatus.pending)
            session.add(friend_relationship)

            send_friend_request_email(friend_relationship)

            return empty_pb2.Empty()

    def ListFriendRequests(self, request, context):
        # both sent and received
        with session_scope() as session:
            sent_requests = (
                session.query(FriendRelationship)
                .filter(FriendRelationship.from_user_id == context.user_id)
                .filter(FriendRelationship.status == FriendStatus.pending)
                .all()
            )

            received_requests = (
                session.query(FriendRelationship)
                .filter(FriendRelationship.to_user_id == context.user_id)
                .filter(FriendRelationship.status == FriendStatus.pending)
                .all()
            )

            return api_pb2.ListFriendRequestsRes(
                sent=[
                    api_pb2.FriendRequest(
                        friend_request_id=friend_request.id,
                        state=api_pb2.FriendRequest.FriendRequestStatus.PENDING,
                        user_id=friend_request.to_user.id,
                        sent=True,
                    )
                    for friend_request in sent_requests
                ],
                received=[
                    api_pb2.FriendRequest(
                        friend_request_id=friend_request.id,
                        state=api_pb2.FriendRequest.FriendRequestStatus.PENDING,
                        user_id=friend_request.from_user.id,
                        sent=False,
                    )
                    for friend_request in received_requests
                ],
            )

    def RespondFriendRequest(self, request, context):
        with session_scope() as session:
            friend_request = (
                session.query(FriendRelationship)
                .filter(FriendRelationship.to_user_id == context.user_id)
                .filter(FriendRelationship.status == FriendStatus.pending)
                .filter(FriendRelationship.id == request.friend_request_id)
                .one_or_none()
            )

            if not friend_request:
                context.abort(grpc.StatusCode.NOT_FOUND, errors.FRIEND_REQUEST_NOT_FOUND)

            friend_request.status = FriendStatus.accepted if request.accept else FriendStatus.rejected
            friend_request.time_responded = func.now()

            session.commit()

            return empty_pb2.Empty()

    def CancelFriendRequest(self, request, context):
        with session_scope() as session:
            friend_request = (
                session.query(FriendRelationship)
                .filter(FriendRelationship.from_user_id == context.user_id)
                .filter(FriendRelationship.status == FriendStatus.pending)
                .filter(FriendRelationship.id == request.friend_request_id)
                .one_or_none()
            )

            if not friend_request:
                context.abort(grpc.StatusCode.NOT_FOUND, errors.FRIEND_REQUEST_NOT_FOUND)

            friend_request.status = FriendStatus.cancelled
            friend_request.time_responded = func.now()

            session.commit()

            return empty_pb2.Empty()

    def Report(self, request, context):
        if context.user_id == request.reported_user_id:
            context.abort(grpc.StatusCode.INVALID_ARGUMENT, errors.CANT_REPORT_SELF)

        with session_scope() as session:
            reported_user = session.query(User).filter(User.id == request.reported_user_id).one_or_none()

            if not reported_user:
                context.abort(grpc.StatusCode.NOT_FOUND, errors.USER_NOT_FOUND)

            complaint = Complaint(
                author_user_id=context.user_id,
                reported_user_id=request.reported_user_id,
                reason=request.reason,
                description=request.description,
            )

            session.add(complaint)

            # commit here so that send_report_email can lazy-load stuff it needs
            session.commit()

            send_report_email(complaint)

            return empty_pb2.Empty()

    def InitiateMediaUpload(self, request, context):
        key = random_hex()

        created = now()
        expiry = created + timedelta(minutes=20)

        with session_scope() as session:
            upload = InitiatedUpload(key=key, created=created, expiry=expiry, initiator_user_id=context.user_id)
            session.add(upload)
            session.commit()

            req = media_pb2.UploadRequest(
                key=upload.key,
                type=media_pb2.UploadRequest.UploadType.IMAGE,
                created=Timestamp_from_datetime(upload.created),
                expiry=Timestamp_from_datetime(upload.expiry),
                max_width=2000,
                max_height=1600,
            ).SerializeToString()

        data = urlsafe_b64encode(req).decode("utf8")
        sig = urlsafe_b64encode(generate_hash_signature(req, config["MEDIA_SERVER_SECRET_KEY"])).decode("utf8")

        path = "upload?" + urlencode({"data": data, "sig": sig})

        return api_pb2.InitiateMediaUploadRes(
            upload_url=urls.media_upload_url(path),
            expiry=Timestamp_from_datetime(expiry),
        )


def user_model_to_pb(db_user, session, context):
    num_references = session.query(Reference.from_user_id).filter(Reference.to_user_id == db_user.id).count()

    # returns (lat, lng)
    # we put people without coords on null island
    # https://en.wikipedia.org/wiki/Null_Island
    lat, lng = db_user.coordinates or (0, 0)

    pending_friend_request = None
    if db_user.id == context.user_id:
        friends_status = api_pb2.User.FriendshipStatus.NA
    else:
        friend_relationship = (
            session.query(FriendRelationship)
            .filter(
                or_(
                    and_(
                        FriendRelationship.from_user_id == context.user_id, FriendRelationship.to_user_id == db_user.id
                    ),
                    and_(
                        FriendRelationship.from_user_id == db_user.id, FriendRelationship.to_user_id == context.user_id
                    ),
                )
            )
            .filter(
                or_(
                    FriendRelationship.status == FriendStatus.accepted,
                    FriendRelationship.status == FriendStatus.pending,
                )
            )
            .one_or_none()
        )

        if friend_relationship:
            if friend_relationship.status == FriendStatus.accepted:
                friends_status = api_pb2.User.FriendshipStatus.FRIENDS
            else:
                friends_status = api_pb2.User.FriendshipStatus.PENDING
                if friend_relationship.from_user_id == context.user_id:
                    # we sent it
                    pending_friend_request = api_pb2.FriendRequest(
                        friend_request_id=friend_relationship.id,
                        state=api_pb2.FriendRequest.FriendRequestStatus.PENDING,
                        user_id=friend_relationship.to_user.id,
                        sent=True,
                    )
                else:
                    # we received it
                    pending_friend_request = api_pb2.FriendRequest(
                        friend_request_id=friend_relationship.id,
                        state=api_pb2.FriendRequest.FriendRequestStatus.PENDING,
                        user_id=friend_relationship.from_user.id,
                        sent=False,
                    )
        else:
            friends_status = api_pb2.User.FriendshipStatus.NOT_FRIENDS

    user = api_pb2.User(
        user_id=db_user.id,
        username=db_user.username,
        name=db_user.name,
        city=db_user.city,
        hometown=db_user.hometown,
        lat=lat,
        lng=lng,
        radius=db_user.geom_radius,
        verification=db_user.verification,
        community_standing=db_user.community_standing,
        num_references=num_references,
        gender=db_user.gender,
        pronouns=db_user.pronouns,
        age=db_user.age,
        joined=Timestamp_from_datetime(db_user.display_joined),
        last_active=Timestamp_from_datetime(db_user.display_last_active),
        hosting_status=hostingstatus2api[db_user.hosting_status],
        meetup_status=meetupstatus2api[db_user.meetup_status],
        occupation=db_user.occupation,
        education=db_user.education,
        about_me=db_user.about_me,
        my_travels=db_user.my_travels,
        things_i_like=db_user.things_i_like,
        about_place=db_user.about_place,
        language_abilities=[
            api_pb2.LanguageAbility(code=ability.language_code, fluency=fluency2api[ability.fluency])
            for ability in db_user.language_abilities
        ],
        regions_visited=[region.region_code for region in db_user.regions_visited],
        regions_lived=[region.region_code for region in db_user.regions_lived],
        additional_information=db_user.additional_information,
        friends=friends_status,
        pending_friend_request=pending_friend_request,
        mutual_friends=_list_mutual_friends(context=context, user_id=db_user.id),
        smoking_allowed=smokinglocation2api[db_user.smoking_allowed],
        sleeping_arrangement=sleepingarrangement2api[db_user.sleeping_arrangement],
        parking_details=parkingdetails2api[db_user.parking_details],
        avatar_url=db_user.avatar.full_url if db_user.avatar else None,
    )

    if db_user.max_guests is not None:
        user.max_guests.value = db_user.max_guests

    if db_user.last_minute is not None:
        user.last_minute.value = db_user.last_minute

    if db_user.has_pets is not None:
        user.has_pets.value = db_user.has_pets

    if db_user.accepts_pets is not None:
        user.accepts_pets.value = db_user.accepts_pets

    if db_user.pet_details is not None:
        user.pet_details.value = db_user.pet_details

    if db_user.has_kids is not None:
        user.has_kids.value = db_user.has_kids

    if db_user.accepts_kids is not None:
        user.accepts_kids.value = db_user.accepts_kids

    if db_user.kid_details is not None:
        user.kid_details.value = db_user.kid_details

    if db_user.has_housemates is not None:
        user.has_housemates.value = db_user.has_housemates

    if db_user.housemate_details is not None:
        user.housemate_details.value = db_user.housemate_details

    if db_user.wheelchair_accessible is not None:
        user.wheelchair_accessible.value = db_user.wheelchair_accessible

    if db_user.smokes_at_home is not None:
        user.smokes_at_home.value = db_user.smokes_at_home

    if db_user.drinking_allowed is not None:
        user.drinking_allowed.value = db_user.drinking_allowed

    if db_user.drinks_at_home is not None:
        user.drinks_at_home.value = db_user.drinks_at_home

    if db_user.other_host_info is not None:
        user.other_host_info.value = db_user.other_host_info

    if db_user.sleeping_details is not None:
        user.sleeping_details.value = db_user.sleeping_details

    if db_user.area is not None:
        user.area.value = db_user.area

    if db_user.house_rules is not None:
        user.house_rules.value = db_user.house_rules

    if db_user.parking is not None:
        user.parking.value = db_user.parking

    if db_user.camping_ok is not None:
        user.camping_ok.value = db_user.camping_ok

    return user<|MERGE_RESOLUTION|>--- conflicted
+++ resolved
@@ -10,12 +10,8 @@
 from couchers import errors, urls
 from couchers.config import config
 from couchers.crypto import generate_hash_signature, random_hex
-<<<<<<< HEAD
 from couchers.db import get_friends_status, get_user_by_field, is_valid_name, session_scope
 from couchers.languages import language_is_allowed
-=======
-from couchers.db import get_user_by_field, is_valid_name, session_scope
->>>>>>> 2c9e234e
 from couchers.models import (
     Complaint,
     FriendRelationship,
