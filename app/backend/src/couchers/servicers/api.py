from base64 import urlsafe_b64encode
from datetime import timedelta
from urllib.parse import urlencode

import grpc
from google.protobuf import empty_pb2
from sqlalchemy.orm import aliased
from sqlalchemy.sql import and_, func, or_

from couchers import errors, urls
from couchers.config import config
from couchers.crypto import generate_hash_signature, random_hex
<<<<<<< HEAD
from couchers.db import (
    all_blocked_or_blocking_users,
    get_friends_status,
    get_user_by_field,
    is_valid_name,
    session_scope,
)
=======
from couchers.db import get_user_by_field, is_valid_name, session_scope
>>>>>>> 57c4d145
from couchers.models import (
    Complaint,
    FriendRelationship,
    FriendStatus,
    GroupChatSubscription,
    HostingStatus,
    HostRequest,
    InitiatedUpload,
    MeetupStatus,
    Message,
    ParkingDetails,
    Reference,
    SleepingArrangement,
    SmokingLocation,
    User,
)
from couchers.tasks import send_friend_request_email, send_report_email
from couchers.utils import Timestamp_from_datetime, create_coordinate, now
from pb import api_pb2, api_pb2_grpc, media_pb2

hostingstatus2sql = {
    api_pb2.HOSTING_STATUS_UNKNOWN: None,
    api_pb2.HOSTING_STATUS_CAN_HOST: HostingStatus.can_host,
    api_pb2.HOSTING_STATUS_MAYBE: HostingStatus.maybe,
    api_pb2.HOSTING_STATUS_CANT_HOST: HostingStatus.cant_host,
}

hostingstatus2api = {
    None: api_pb2.HOSTING_STATUS_UNKNOWN,
    HostingStatus.can_host: api_pb2.HOSTING_STATUS_CAN_HOST,
    HostingStatus.maybe: api_pb2.HOSTING_STATUS_MAYBE,
    HostingStatus.cant_host: api_pb2.HOSTING_STATUS_CANT_HOST,
}

meetupstatus2sql = {
    api_pb2.MEETUP_STATUS_UNKNOWN: None,
    api_pb2.MEETUP_STATUS_WANTS_TO_MEETUP: MeetupStatus.wants_to_meetup,
    api_pb2.MEETUP_STATUS_OPEN_TO_MEETUP: MeetupStatus.open_to_meetup,
    api_pb2.MEETUP_STATUS_DOES_NOT_WANT_TO_MEETUP: MeetupStatus.does_not_want_to_meetup,
}

meetupstatus2api = {
    None: api_pb2.MEETUP_STATUS_UNKNOWN,
    MeetupStatus.wants_to_meetup: api_pb2.MEETUP_STATUS_WANTS_TO_MEETUP,
    MeetupStatus.open_to_meetup: api_pb2.MEETUP_STATUS_OPEN_TO_MEETUP,
    MeetupStatus.does_not_want_to_meetup: api_pb2.MEETUP_STATUS_DOES_NOT_WANT_TO_MEETUP,
}

smokinglocation2sql = {
    api_pb2.SMOKING_LOCATION_UNKNOWN: None,
    api_pb2.SMOKING_LOCATION_YES: SmokingLocation.yes,
    api_pb2.SMOKING_LOCATION_WINDOW: SmokingLocation.window,
    api_pb2.SMOKING_LOCATION_OUTSIDE: SmokingLocation.outside,
    api_pb2.SMOKING_LOCATION_NO: SmokingLocation.no,
}

smokinglocation2api = {
    None: api_pb2.SMOKING_LOCATION_UNKNOWN,
    SmokingLocation.yes: api_pb2.SMOKING_LOCATION_YES,
    SmokingLocation.window: api_pb2.SMOKING_LOCATION_WINDOW,
    SmokingLocation.outside: api_pb2.SMOKING_LOCATION_OUTSIDE,
    SmokingLocation.no: api_pb2.SMOKING_LOCATION_NO,
}

sleepingarrangement2sql = {
    api_pb2.SLEEPING_ARRANGEMENT_UNKNOWN: None,
    api_pb2.SLEEPING_ARRANGEMENT_PRIVATE: SleepingArrangement.private,
    api_pb2.SLEEPING_ARRANGEMENT_COMMON: SleepingArrangement.common,
    api_pb2.SLEEPING_ARRANGEMENT_SHARED_ROOM: SleepingArrangement.shared_room,
    api_pb2.SLEEPING_ARRANGEMENT_SHARED_SPACE: SleepingArrangement.shared_space,
}

sleepingarrangement2api = {
    None: api_pb2.SLEEPING_ARRANGEMENT_UNKNOWN,
    SleepingArrangement.private: api_pb2.SLEEPING_ARRANGEMENT_PRIVATE,
    SleepingArrangement.common: api_pb2.SLEEPING_ARRANGEMENT_COMMON,
    SleepingArrangement.shared_room: api_pb2.SLEEPING_ARRANGEMENT_SHARED_ROOM,
    SleepingArrangement.shared_space: api_pb2.SLEEPING_ARRANGEMENT_SHARED_SPACE,
}

parkingdetails2sql = {
    api_pb2.PARKING_DETAILS_UNKNOWN: None,
    api_pb2.PARKING_DETAILS_FREE_ONSITE: ParkingDetails.free_onsite,
    api_pb2.PARKING_DETAILS_FREE_OFFSITE: ParkingDetails.free_offsite,
    api_pb2.PARKING_DETAILS_PAID_ONSITE: ParkingDetails.paid_onsite,
    api_pb2.PARKING_DETAILS_PAID_OFFSITE: ParkingDetails.paid_offsite,
}

parkingdetails2api = {
    None: api_pb2.PARKING_DETAILS_UNKNOWN,
    ParkingDetails.free_onsite: api_pb2.PARKING_DETAILS_FREE_ONSITE,
    ParkingDetails.free_offsite: api_pb2.PARKING_DETAILS_FREE_OFFSITE,
    ParkingDetails.paid_onsite: api_pb2.PARKING_DETAILS_PAID_ONSITE,
    ParkingDetails.paid_offsite: api_pb2.PARKING_DETAILS_PAID_OFFSITE,
}


class API(api_pb2_grpc.APIServicer):
    def Ping(self, request, context):
        with session_scope() as session:
            # auth ought to make sure the user exists
            user = session.query(User).filter(User.id == context.user_id).one()

            # gets only the max message by self-joining messages which have a greater id
            # if it doesn't have a greater id, it's the biggest
            message_2 = aliased(Message)
            unseen_sent_host_request_count = (
                session.query(Message.id)
                .join(HostRequest, Message.conversation_id == HostRequest.conversation_id)
                .outerjoin(
                    message_2, and_(Message.conversation_id == message_2.conversation_id, Message.id < message_2.id)
                )
                .filter(HostRequest.from_user_id == context.user_id)
                .filter(message_2.id == None)
                .filter(HostRequest.from_last_seen_message_id < Message.id)
                .count()
            )

            unseen_received_host_request_count = (
                session.query(Message.id)
                .join(HostRequest, Message.conversation_id == HostRequest.conversation_id)
                .outerjoin(
                    message_2, and_(Message.conversation_id == message_2.conversation_id, Message.id < message_2.id)
                )
                .filter(HostRequest.to_user_id == context.user_id)
                .filter(message_2.id == None)
                .filter(HostRequest.to_last_seen_message_id < Message.id)
                .count()
            )

            unseen_message_count = (
                session.query(Message.id)
                .outerjoin(GroupChatSubscription, GroupChatSubscription.group_chat_id == Message.conversation_id)
                .filter(GroupChatSubscription.user_id == context.user_id)
                .filter(Message.time >= GroupChatSubscription.joined)
                .filter(or_(Message.time <= GroupChatSubscription.left, GroupChatSubscription.left == None))
                .filter(Message.id > GroupChatSubscription.last_seen_message_id)
                .count()
            )

            pending_friend_request_count = (
                session.query(FriendRelationship)
                .filter(FriendRelationship.to_user_id == context.user_id)
                .filter(FriendRelationship.status == FriendStatus.pending)
                .count()
            )

            return api_pb2.PingRes(
                user=user_model_to_pb(user, session, context),
                unseen_message_count=unseen_message_count,
                unseen_sent_host_request_count=unseen_sent_host_request_count,
                unseen_received_host_request_count=unseen_received_host_request_count,
                pending_friend_request_count=pending_friend_request_count,
            )

    def GetUser(self, request, context):
        with session_scope() as session:
            user = get_user_by_field(session, request.user)

            relevant_blocks = all_blocked_or_blocking_users(context.user_id)
            if not user or user.id in relevant_blocks:
                context.abort(grpc.StatusCode.NOT_FOUND, errors.USER_NOT_FOUND)

            return user_model_to_pb(user, session, context)

    def UpdateProfile(self, request, context):
        with session_scope() as session:
            user = session.query(User).filter(User.id == context.user_id).one()

            if request.HasField("name"):
                if not is_valid_name(request.name.value):
                    context.abort(grpc.StatusCode.INVALID_ARGUMENT, errors.INVALID_NAME)
                user.name = request.name.value

            if request.HasField("city"):
                user.city = request.city.value

            if request.HasField("hometown"):
                if request.hometown.is_null:
                    user.hometown = None
                else:
                    user.hometown = request.hometown.value

            if request.HasField("lat") and request.HasField("lng"):
                if request.lat.value == 0 and request.lng.value == 0:
                    context.abort(grpc.StatusCode.INVALID_ARGUMENT, errors.INVALID_COORDINATE)
                user.geom = create_coordinate(request.lat.value, request.lng.value)

            if request.HasField("radius"):
                user.geom_radius = request.radius.value

            if request.HasField("avatar_key"):
                if request.avatar_key.is_null:
                    user.avatar_key = None
                else:
                    user.avatar_key = request.avatar_key.value

            # if request.HasField("gender"):
            #     user.gender = request.gender.value

            if request.HasField("pronouns"):
                if request.pronouns.is_null:
                    user.pronouns = None
                else:
                    user.pronouns = request.pronouns.value

            if request.HasField("occupation"):
                if request.occupation.is_null:
                    user.occupation = None
                else:
                    user.occupation = request.occupation.value

            if request.HasField("education"):
                if request.education.is_null:
                    user.education = None
                else:
                    user.education = request.education.value

            if request.HasField("about_me"):
                if request.about_me.is_null:
                    user.about_me = None
                else:
                    user.about_me = request.about_me.value

            if request.HasField("my_travels"):
                if request.my_travels.is_null:
                    user.my_travels = None
                else:
                    user.my_travels = request.my_travels.value

            if request.HasField("things_i_like"):
                if request.things_i_like.is_null:
                    user.things_i_like = None
                else:
                    user.things_i_like = request.things_i_like.value

            if request.HasField("about_place"):
                if request.about_place.is_null:
                    user.about_place = None
                else:
                    user.about_place = request.about_place.value

            if request.hosting_status != api_pb2.HOSTING_STATUS_UNSPECIFIED:
                user.hosting_status = hostingstatus2sql[request.hosting_status]

            if request.meetup_status != api_pb2.MEETUP_STATUS_UNSPECIFIED:
                user.meetup_status = meetupstatus2sql[request.meetup_status]

            if request.languages.exists:
                user.languages = "|".join(request.languages.value)

            if request.countries_visited.exists:
                user.countries_visited = "|".join(request.countries_visited.value)

            if request.countries_lived.exists:
                user.countries_lived = "|".join(request.countries_lived.value)

            if request.HasField("additional_information"):
                if request.additional_information.is_null:
                    user.additional_information = None
                else:
                    user.additional_information = request.additional_information.value

            if request.HasField("max_guests"):
                if request.max_guests.is_null:
                    user.max_guests = None
                else:
                    user.max_guests = request.max_guests.value

            if request.HasField("last_minute"):
                if request.last_minute.is_null:
                    user.last_minute = None
                else:
                    user.last_minute = request.last_minute.value

            if request.HasField("has_pets"):
                if request.has_pets.is_null:
                    user.has_pets = None
                else:
                    user.has_pets = request.has_pets.value

            if request.HasField("accepts_pets"):
                if request.accepts_pets.is_null:
                    user.accepts_pets = None
                else:
                    user.accepts_pets = request.accepts_pets.value

            if request.HasField("pet_details"):
                if request.pet_details.is_null:
                    user.pet_details = None
                else:
                    user.pet_details = request.pet_details.value

            if request.HasField("has_kids"):
                if request.has_kids.is_null:
                    user.has_kids = None
                else:
                    user.has_kids = request.has_kids.value

            if request.HasField("accepts_kids"):
                if request.accepts_kids.is_null:
                    user.accepts_kids = None
                else:
                    user.accepts_kids = request.accepts_kids.value

            if request.HasField("kid_details"):
                if request.kid_details.is_null:
                    user.kid_details = None
                else:
                    user.kid_details = request.kid_details.value

            if request.HasField("has_housemates"):
                if request.has_housemates.is_null:
                    user.has_housemates = None
                else:
                    user.has_housemates = request.has_housemates.value

            if request.HasField("housemate_details"):
                if request.housemate_details.is_null:
                    user.housemate_details = None
                else:
                    user.housemate_details = request.housemate_details.value

            if request.HasField("wheelchair_accessible"):
                if request.wheelchair_accessible.is_null:
                    user.wheelchair_accessible = None
                else:
                    user.wheelchair_accessible = request.wheelchair_accessible.value

            if request.smoking_allowed != api_pb2.SMOKING_LOCATION_UNSPECIFIED:
                user.smoking_allowed = smokinglocation2sql[request.smoking_allowed]

            if request.HasField("smokes_at_home"):
                if request.smokes_at_home.is_null:
                    user.smokes_at_home = None
                else:
                    user.smokes_at_home = request.smokes_at_home.value

            if request.HasField("drinking_allowed"):
                if request.drinking_allowed.is_null:
                    user.drinking_allowed = None
                else:
                    user.drinking_allowed = request.drinking_allowed.value

            if request.HasField("drinks_at_home"):
                if request.drinks_at_home.is_null:
                    user.drinks_at_home = None
                else:
                    user.drinks_at_home = request.drinks_at_home.value

            if request.HasField("other_host_info"):
                if request.other_host_info.is_null:
                    user.other_host_info = None
                else:
                    user.other_host_info = request.other_host_info.value

            if request.sleeping_arrangement != api_pb2.SLEEPING_ARRANGEMENT_UNSPECIFIED:
                user.sleeping_arrangement = sleepingarrangement2sql[request.sleeping_arrangement]

            if request.HasField("sleeping_details"):
                if request.sleeping_details.is_null:
                    user.sleeping_details = None
                else:
                    user.sleeping_details = request.sleeping_details.value

            if request.HasField("area"):
                if request.area.is_null:
                    user.area = None
                else:
                    user.area = request.area.value

            if request.HasField("house_rules"):
                if request.house_rules.is_null:
                    user.house_rules = None
                else:
                    user.house_rules = request.house_rules.value

            if request.HasField("parking"):
                if request.parking.is_null:
                    user.parking = None
                else:
                    user.parking = request.parking.value

            if request.parking_details != api_pb2.PARKING_DETAILS_UNSPECIFIED:
                user.parking_details = parkingdetails2sql[request.parking_details]

            if request.HasField("camping_ok"):
                if request.camping_ok.is_null:
                    user.camping_ok = None
                else:
                    user.camping_ok = request.camping_ok.value

            # save updates
            session.commit()

            return empty_pb2.Empty()

    def ListFriends(self, request, context):
        from_users = aliased(User)
        to_users = aliased(User)

        with session_scope() as session:
            relevant_blocks = all_blocked_or_blocking_users(context.user_id)

            rels = (
                session.query(FriendRelationship)
                .join(
                    from_users,
                    FriendRelationship.from_user_id == from_users.id,
                )
                .join(to_users, FriendRelationship.to_user_id == to_users.id)
                .filter(from_users.is_visible)
                .filter(to_users.is_visible)
                .filter(~from_users.id.in_(relevant_blocks))
                .filter(~to_users.id.in_(relevant_blocks))
                .filter(
                    or_(
                        FriendRelationship.from_user_id == context.user_id,
                        FriendRelationship.to_user_id == context.user_id,
                    )
                )
                .filter(FriendRelationship.status == FriendStatus.accepted)
                .all()
            )
            return api_pb2.ListFriendsRes(
                user_ids=[rel.from_user.id if rel.from_user.id != context.user_id else rel.to_user.id for rel in rels],
            )

    def ListMutualFriends(self, request, context):
        if context.user_id == request.user_id:
            return api_pb2.ListMutualFriendsRes(mutual_friends=[])

        with session_scope() as session:
            relevant_blocks = all_blocked_or_blocking_users(context.user_id)

            user = (
                session.query(User)
                .filter(User.is_visible)
                .filter(~User.id.in_(relevant_blocks))
                .filter(User.id == request.user_id)
                .one_or_none()
            )
            if not user:
                context.abort(grpc.StatusCode.NOT_FOUND, errors.USER_NOT_FOUND)

            q1 = (
                session.query(FriendRelationship.from_user_id.label("user_id"))
                .filter(FriendRelationship.to_user_id == context.user_id)
                .filter(FriendRelationship.from_user_id != request.user_id)
                .filter(FriendRelationship.status == FriendStatus.accepted)
            )

            q2 = (
                session.query(FriendRelationship.to_user_id.label("user_id"))
                .filter(FriendRelationship.from_user_id == context.user_id)
                .filter(FriendRelationship.to_user_id != request.user_id)
                .filter(FriendRelationship.status == FriendStatus.accepted)
            )

            q3 = (
                session.query(FriendRelationship.from_user_id.label("user_id"))
                .filter(FriendRelationship.to_user_id == request.user_id)
                .filter(FriendRelationship.from_user_id != context.user_id)
                .filter(FriendRelationship.status == FriendStatus.accepted)
            )

            q4 = (
                session.query(FriendRelationship.to_user_id.label("user_id"))
                .filter(FriendRelationship.from_user_id == request.user_id)
                .filter(FriendRelationship.to_user_id != context.user_id)
                .filter(FriendRelationship.status == FriendStatus.accepted)
            )

            mutual_friends = (
                session.query(User)
                .filter(User.is_visible)
                .filter(~User.id.in_(relevant_blocks))
                .filter(User.id.in_(q1.union(q2).intersect(q3.union(q4)).subquery()))
                .all()
            )

            return api_pb2.ListMutualFriendsRes(
                mutual_friends=[
                    api_pb2.MutualFriend(
                        user_id=mutual_friend.id, username=mutual_friend.username, name=mutual_friend.name
                    )
                    for mutual_friend in mutual_friends
                ]
            )

    def SendFriendRequest(self, request, context):
        if context.user_id == request.user_id:
            context.abort(grpc.StatusCode.FAILED_PRECONDITION, errors.CANT_FRIEND_SELF)

        with session_scope() as session:
<<<<<<< HEAD
            relevant_blocks = all_blocked_or_blocking_users(context.user_id)

            from_user = session.query(User).filter(User.id == context.user_id).one_or_none()
            to_user = (
                session.query(User)
                .filter(User.is_visible)
                .filter(~User.id.in_(relevant_blocks))
                .filter(User.id == request.user_id)
                .one_or_none()
            )
=======
            user = session.query(User).filter(User.id == context.user_id).one()
            to_user = session.query(User).filter(User.id == request.user_id).one_or_none()
>>>>>>> 57c4d145

            if not to_user:
                context.abort(grpc.StatusCode.NOT_FOUND, errors.USER_NOT_FOUND)

            if (
                session.query(FriendRelationship)
                .filter(
                    or_(
                        and_(
                            FriendRelationship.from_user_id == context.user_id,
                            FriendRelationship.to_user_id == request.user_id,
                        ),
                        and_(
                            FriendRelationship.from_user_id == request.user_id,
                            FriendRelationship.to_user_id == context.user_id,
                        ),
                    )
                )
                .filter(
                    or_(
                        FriendRelationship.status == FriendStatus.accepted,
                        FriendRelationship.status == FriendStatus.pending,
                    )
                )
                .one_or_none()
                is not None
            ):
                context.abort(grpc.StatusCode.FAILED_PRECONDITION, errors.FRIENDS_ALREADY_OR_PENDING)

            # TODO: Race condition where we can create two friend reqs, needs db constraint! See comment in table

            friend_relationship = FriendRelationship(from_user=user, to_user=to_user, status=FriendStatus.pending)
            session.add(friend_relationship)
            session.commit()

            send_friend_request_email(friend_relationship)

            return empty_pb2.Empty()

    def ListFriendRequests(self, request, context):
        # both sent and received
        with session_scope() as session:
            relevant_blocks = all_blocked_or_blocking_users(context.user_id)
            sent_requests = (
                session.query(FriendRelationship)
                .join(User, User.id == FriendRelationship.to_user_id)
                .filter(User.is_visible)
                .filter(~User.id.in_(relevant_blocks))
                .filter(FriendRelationship.from_user_id == context.user_id)
                .filter(FriendRelationship.status == FriendStatus.pending)
                .all()
            )

            received_requests = (
                session.query(FriendRelationship)
                .join(User, User.id == FriendRelationship.from_user_id)
                .filter(User.is_visible)
                .filter(~User.id.in_(relevant_blocks))
                .filter(FriendRelationship.to_user_id == context.user_id)
                .filter(FriendRelationship.status == FriendStatus.pending)
                .all()
            )

            return api_pb2.ListFriendRequestsRes(
                sent=[
                    api_pb2.FriendRequest(
                        friend_request_id=friend_request.id,
                        state=api_pb2.FriendRequest.FriendRequestStatus.PENDING,
                        user_id=friend_request.to_user.id,
                        sent=True,
                    )
                    for friend_request in sent_requests
                ],
                received=[
                    api_pb2.FriendRequest(
                        friend_request_id=friend_request.id,
                        state=api_pb2.FriendRequest.FriendRequestStatus.PENDING,
                        user_id=friend_request.from_user.id,
                        sent=False,
                    )
                    for friend_request in received_requests
                ],
            )

    def RespondFriendRequest(self, request, context):
        with session_scope() as session:
            relevant_blocks = all_blocked_or_blocking_users(context.user_id)
            friend_request = (
                session.query(FriendRelationship)
                .join(User, FriendRelationship.from_user_id == User.id)
                .filter(User.is_visible)
                .filter(~User.id.in_(relevant_blocks))
                .filter(FriendRelationship.to_user_id == context.user_id)
                .filter(FriendRelationship.status == FriendStatus.pending)
                .filter(FriendRelationship.id == request.friend_request_id)
                .one_or_none()
            )

            if not friend_request:
                context.abort(grpc.StatusCode.NOT_FOUND, errors.FRIEND_REQUEST_NOT_FOUND)

            friend_request.status = FriendStatus.accepted if request.accept else FriendStatus.rejected
            friend_request.time_responded = func.now()

            session.commit()

            return empty_pb2.Empty()

    def CancelFriendRequest(self, request, context):
        with session_scope() as session:
            relevant_blocks = all_blocked_or_blocking_users(context.user_id)
            friend_request = (
                session.query(FriendRelationship)
                .join(User, FriendRelationship.to_user_id == User.id)
                .filter(User.is_visible)
                .filter(~User.id.in_(relevant_blocks))
                .filter(FriendRelationship.from_user_id == context.user_id)
                .filter(FriendRelationship.status == FriendStatus.pending)
                .filter(FriendRelationship.id == request.friend_request_id)
                .one_or_none()
            )

            if not friend_request:
                context.abort(grpc.StatusCode.NOT_FOUND, errors.FRIEND_REQUEST_NOT_FOUND)

            friend_request.status = FriendStatus.cancelled
            friend_request.time_responded = func.now()

            session.commit()

            return empty_pb2.Empty()

    def Report(self, request, context):
        if context.user_id == request.reported_user_id:
            context.abort(grpc.StatusCode.INVALID_ARGUMENT, errors.CANT_REPORT_SELF)

        with session_scope() as session:
            reported_user = session.query(User).filter(User.id == request.reported_user_id).one_or_none()

            if not reported_user:
                context.abort(grpc.StatusCode.NOT_FOUND, errors.USER_NOT_FOUND)

            complaint = Complaint(
                author_user_id=context.user_id,
                reported_user_id=request.reported_user_id,
                reason=request.reason,
                description=request.description,
            )

            session.add(complaint)

            # commit here so that send_report_email can lazy-load stuff it needs
            session.commit()

            send_report_email(complaint)

            return empty_pb2.Empty()

    def InitiateMediaUpload(self, request, context):
        key = random_hex()

        created = now()
        expiry = created + timedelta(minutes=20)

        with session_scope() as session:
            upload = InitiatedUpload(key=key, created=created, expiry=expiry, initiator_user_id=context.user_id)
            session.add(upload)
            session.commit()

            req = media_pb2.UploadRequest(
                key=upload.key,
                type=media_pb2.UploadRequest.UploadType.IMAGE,
                created=Timestamp_from_datetime(upload.created),
                expiry=Timestamp_from_datetime(upload.expiry),
                max_width=2000,
                max_height=1600,
            ).SerializeToString()

        data = urlsafe_b64encode(req).decode("utf8")
        sig = urlsafe_b64encode(generate_hash_signature(req, config["MEDIA_SERVER_SECRET_KEY"])).decode("utf8")

        path = "upload?" + urlencode({"data": data, "sig": sig})

        return api_pb2.InitiateMediaUploadRes(
            upload_url=urls.media_upload_url(path),
            expiry=Timestamp_from_datetime(expiry),
        )


def user_model_to_pb(db_user, session, context):
    num_references = session.query(Reference.from_user_id).filter(Reference.to_user_id == db_user.id).count()

    # returns (lat, lng)
    # we put people without coords on null island
    # https://en.wikipedia.org/wiki/Null_Island
    lat, lng = db_user.coordinates or (0, 0)

    pending_friend_request = None
    if db_user.id == context.user_id:
        friends_status = api_pb2.User.FriendshipStatus.NA
    else:
        friend_relationship = (
            session.query(FriendRelationship)
            .filter(
                or_(
                    and_(
                        FriendRelationship.from_user_id == context.user_id, FriendRelationship.to_user_id == db_user.id
                    ),
                    and_(
                        FriendRelationship.from_user_id == db_user.id, FriendRelationship.to_user_id == context.user_id
                    ),
                )
            )
            .filter(
                or_(
                    FriendRelationship.status == FriendStatus.accepted,
                    FriendRelationship.status == FriendStatus.pending,
                )
            )
            .one_or_none()
        )

        if friend_relationship:
            if friend_relationship.status == FriendStatus.accepted:
                friends_status = api_pb2.User.FriendshipStatus.FRIENDS
            else:
                friends_status = api_pb2.User.FriendshipStatus.PENDING
                if friend_relationship.from_user_id == context.user_id:
                    # we sent it
                    pending_friend_request = api_pb2.FriendRequest(
                        friend_request_id=friend_relationship.id,
                        state=api_pb2.FriendRequest.FriendRequestStatus.PENDING,
                        user_id=friend_relationship.to_user.id,
                        sent=True,
                    )
                else:
                    # we received it
                    pending_friend_request = api_pb2.FriendRequest(
                        friend_request_id=friend_relationship.id,
                        state=api_pb2.FriendRequest.FriendRequestStatus.PENDING,
                        user_id=friend_relationship.from_user.id,
                        sent=False,
                    )
        else:
            friends_status = api_pb2.User.FriendshipStatus.NOT_FRIENDS

    user = api_pb2.User(
        user_id=db_user.id,
        username=db_user.username,
        name=db_user.name,
        city=db_user.city,
        hometown=db_user.hometown,
        lat=lat,
        lng=lng,
        radius=db_user.geom_radius,
        verification=db_user.verification,
        community_standing=db_user.community_standing,
        num_references=num_references,
        gender=db_user.gender,
        pronouns=db_user.pronouns,
        age=db_user.age,
        joined=Timestamp_from_datetime(db_user.display_joined),
        last_active=Timestamp_from_datetime(db_user.display_last_active),
        hosting_status=hostingstatus2api[db_user.hosting_status],
        meetup_status=meetupstatus2api[db_user.meetup_status],
        occupation=db_user.occupation,
        education=db_user.education,
        about_me=db_user.about_me,
        my_travels=db_user.my_travels,
        things_i_like=db_user.things_i_like,
        about_place=db_user.about_place,
        languages=db_user.languages.split("|") if db_user.languages else [],
        countries_visited=db_user.countries_visited.split("|") if db_user.countries_visited else [],
        countries_lived=db_user.countries_lived.split("|") if db_user.countries_lived else [],
        additional_information=db_user.additional_information,
        friends=friends_status,
        mutual_friends=API.ListMutualFriends(
            self=None, context=context, request=api_pb2.ListMutualFriendsReq(user_id=db_user.id)
        ).mutual_friends,
        smoking_allowed=smokinglocation2api[db_user.smoking_allowed],
        sleeping_arrangement=sleepingarrangement2api[db_user.sleeping_arrangement],
        parking_details=parkingdetails2api[db_user.parking_details],
        avatar_url=db_user.avatar.full_url if db_user.avatar else None,
    )

    if db_user.max_guests is not None:
        user.max_guests.value = db_user.max_guests

    if db_user.last_minute is not None:
        user.last_minute.value = db_user.last_minute

    if db_user.has_pets is not None:
        user.has_pets.value = db_user.has_pets

    if db_user.accepts_pets is not None:
        user.accepts_pets.value = db_user.accepts_pets

    if db_user.pet_details is not None:
        user.pet_details.value = db_user.pet_details

    if db_user.has_kids is not None:
        user.has_kids.value = db_user.has_kids

    if db_user.accepts_kids is not None:
        user.accepts_kids.value = db_user.accepts_kids

    if db_user.kid_details is not None:
        user.kid_details.value = db_user.kid_details

    if db_user.has_housemates is not None:
        user.has_housemates.value = db_user.has_housemates

    if db_user.housemate_details is not None:
        user.housemate_details.value = db_user.housemate_details

    if db_user.wheelchair_accessible is not None:
        user.wheelchair_accessible.value = db_user.wheelchair_accessible

    if db_user.smokes_at_home is not None:
        user.smokes_at_home.value = db_user.smokes_at_home

    if db_user.drinking_allowed is not None:
        user.drinking_allowed.value = db_user.drinking_allowed

    if db_user.drinks_at_home is not None:
        user.drinks_at_home.value = db_user.drinks_at_home

    if db_user.other_host_info is not None:
        user.other_host_info.value = db_user.other_host_info

    if db_user.sleeping_details is not None:
        user.sleeping_details.value = db_user.sleeping_details

    if db_user.area is not None:
        user.area.value = db_user.area

    if db_user.house_rules is not None:
        user.house_rules.value = db_user.house_rules

    if db_user.parking is not None:
        user.parking.value = db_user.parking

    if db_user.camping_ok is not None:
        user.camping_ok.value = db_user.camping_ok

    return user<|MERGE_RESOLUTION|>--- conflicted
+++ resolved
@@ -10,17 +10,12 @@
 from couchers import errors, urls
 from couchers.config import config
 from couchers.crypto import generate_hash_signature, random_hex
-<<<<<<< HEAD
 from couchers.db import (
     all_blocked_or_blocking_users,
-    get_friends_status,
     get_user_by_field,
     is_valid_name,
     session_scope,
 )
-=======
-from couchers.db import get_user_by_field, is_valid_name, session_scope
->>>>>>> 57c4d145
 from couchers.models import (
     Complaint,
     FriendRelationship,
@@ -516,10 +511,9 @@
             context.abort(grpc.StatusCode.FAILED_PRECONDITION, errors.CANT_FRIEND_SELF)
 
         with session_scope() as session:
-<<<<<<< HEAD
             relevant_blocks = all_blocked_or_blocking_users(context.user_id)
 
-            from_user = session.query(User).filter(User.id == context.user_id).one_or_none()
+            user = session.query(User).filter(User.id == context.user_id).one()
             to_user = (
                 session.query(User)
                 .filter(User.is_visible)
@@ -527,10 +521,6 @@
                 .filter(User.id == request.user_id)
                 .one_or_none()
             )
-=======
-            user = session.query(User).filter(User.id == context.user_id).one()
-            to_user = session.query(User).filter(User.id == request.user_id).one_or_none()
->>>>>>> 57c4d145
 
             if not to_user:
                 context.abort(grpc.StatusCode.NOT_FOUND, errors.USER_NOT_FOUND)
