--- conflicted
+++ resolved
@@ -421,10 +421,6 @@
 
             rels = (
                 session.query(FriendRelationship)
-<<<<<<< HEAD
-                .join(users1, FriendRelationship.from_user_id == users1.id)
-                .join(users2, FriendRelationship.to_user_id == users2.id)
-=======
                 .join(
                     users1,
                     and_(
@@ -438,7 +434,6 @@
                         users2.id == FriendRelationship.to_user_id, FriendRelationship.to_user_id is not context.user_id
                     ),
                 )
->>>>>>> 4c92b3f8
                 .filter(users1.is_visible)
                 .filter(users2.is_visible)
                 .filter(~users1.id.in_(relevant_blocks))
