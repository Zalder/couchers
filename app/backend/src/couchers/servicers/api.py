--- conflicted
+++ resolved
@@ -686,14 +686,9 @@
         username=db_user.username,
         name=db_user.name,
         city=db_user.city,
-<<<<<<< HEAD
         hometown=db_user.hometown,
-        lat=db_user.coordinates[0],
-        lng=db_user.coordinates[1],
-=======
         lat=lat,
         lng=lng,
->>>>>>> 4d3304e4
         radius=db_user.geom_radius,
         verification=db_user.verification,
         community_standing=db_user.community_standing,
