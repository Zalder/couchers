--- conflicted
+++ resolved
@@ -1,5 +1,4 @@
 import logging
-<<<<<<< HEAD
 from base64 import urlsafe_b64decode, urlsafe_b64encode
 from datetime import datetime, timedelta
 from urllib.parse import urlencode
@@ -11,31 +10,15 @@
 from couchers.db import (get_friends_status, get_user_by_field, is_valid_color,
                          is_valid_name, session_scope)
 from couchers.models import (Complaint, FriendRelationship, FriendStatus,
-                             HostingStatus, HostRequest, InitiatedUpload,
-                             Message, Reference, ReferenceType,
-                             SmokingLocation, User)
-=======
-from datetime import datetime
-
-import grpc
-from couchers import errors
-from couchers.db import (get_friends_status, get_user_by_field, is_valid_color,
-                         is_valid_name, session_scope)
-from couchers.models import (Complaint, FriendRelationship, FriendStatus,
-                             GroupChatSubscription, HostingStatus, Message,
-                             Reference, ReferenceType, SmokingLocation, User)
->>>>>>> 671a3b6e
+                             GroupChatSubscription, HostingStatus, HostRequest,
+                             InitiatedUpload, Message, Reference,
+                             ReferenceType, SmokingLocation, User)
 from couchers.tasks import send_report_email
 from couchers.utils import Timestamp_from_datetime
 from google.protobuf import empty_pb2
 from google.protobuf.timestamp_pb2 import Timestamp
-<<<<<<< HEAD
 from pb import api_pb2, api_pb2_grpc, media_pb2
-from sqlalchemy.sql import or_
-=======
-from pb import api_pb2, api_pb2_grpc
 from sqlalchemy.sql import func, or_
->>>>>>> 671a3b6e
 
 reftype2sql = {
     api_pb2.ReferenceType.FRIEND: ReferenceType.FRIEND,
@@ -96,7 +79,6 @@
             # auth ought to make sure the user exists
             user = session.query(User).filter(User.id == context.user_id).one()
 
-<<<<<<< HEAD
             unseen_host_request_count_1 = (session.query(Message, HostRequest)
                                          .outerjoin(HostRequest, Message.conversation_id == HostRequest.conversation_id)
                                          .filter(HostRequest.from_user_id == context.user_id)
@@ -110,10 +92,6 @@
                                          .group_by(Message.conversation_id)
                                          .count())
 
-            return api_pb2.PingRes(
-                user=user_model_to_pb(user, session, context),
-                unseen_host_request_count=unseen_host_request_count_1 + unseen_host_request_count_2
-=======
             unseen_message_count = (session.query(func.count(Message.id).label("count"))
                 .outerjoin(GroupChatSubscription, GroupChatSubscription.group_chat_id == Message.conversation_id)
                 .filter(GroupChatSubscription.user_id == context.user_id)
@@ -127,7 +105,7 @@
             return api_pb2.PingRes(
                 user=user_model_to_pb(user, session, context),
                 unseen_message_count=unseen_message_count,
->>>>>>> 671a3b6e
+                unseen_host_request_count=unseen_host_request_count_1 + unseen_host_request_count_2,
             )
 
     def GetUser(self, request, context):
