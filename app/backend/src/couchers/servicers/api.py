--- conflicted
+++ resolved
@@ -740,19 +740,10 @@
         countries_visited=db_user.countries_visited.split("|") if db_user.countries_visited else [],
         countries_lived=db_user.countries_lived.split("|") if db_user.countries_lived else [],
         additional_information=db_user.additional_information,
-<<<<<<< HEAD
-        friends=get_friends_status(session, context.user_id, db_user.id),
+        friends=friends_status,
         mutual_friends=API.ListMutualFriends(
             self=None, context=context, request=api_pb2.ListMutualFriendsReq(user_id=db_user.id)
         ).mutual_friends,
-=======
-        friends=friends_status,
-        pending_friend_request=pending_friend_request,
-        mutual_friends=[
-            api_pb2.MutualFriend(user_id=mutual_friend.id, username=mutual_friend.username, name=mutual_friend.name)
-            for mutual_friend in db_user.mutual_friends(context.user_id)
-        ],
->>>>>>> 36482316
         smoking_allowed=smokinglocation2api[db_user.smoking_allowed],
         sleeping_arrangement=sleepingarrangement2api[db_user.sleeping_arrangement],
         parking_details=parkingdetails2api[db_user.parking_details],
