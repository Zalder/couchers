from base64 import urlsafe_b64encode
from datetime import timedelta
from urllib.parse import urlencode

import grpc
from google.protobuf import empty_pb2
from sqlalchemy.orm import aliased
from sqlalchemy.sql import and_, func, or_

from couchers import errors, urls
from couchers.config import config
from couchers.crypto import generate_hash_signature, random_hex
from couchers.db import get_friends_status, get_user_by_field, is_valid_name, session_scope
from couchers.languages import language_is_allowed
from couchers.models import (
    Complaint,
    FriendRelationship,
    FriendStatus,
    GroupChatSubscription,
    HostingStatus,
    HostRequest,
    InitiatedUpload,
    LanguageAbility,
    LanguageFluency,
    MeetupStatus,
    Message,
    ParkingDetails,
    Reference,
<<<<<<< HEAD
    ReferenceType,
    RegionsLived,
    RegionsVisited,
=======
>>>>>>> a6cdeee4
    SleepingArrangement,
    SmokingLocation,
    User,
)
from couchers.regions import region_is_allowed
from couchers.tasks import send_friend_request_email, send_report_email
from couchers.utils import Timestamp_from_datetime, create_coordinate, now
from pb import api_pb2, api_pb2_grpc, media_pb2

hostingstatus2sql = {
    api_pb2.HOSTING_STATUS_UNKNOWN: None,
    api_pb2.HOSTING_STATUS_CAN_HOST: HostingStatus.can_host,
    api_pb2.HOSTING_STATUS_MAYBE: HostingStatus.maybe,
    api_pb2.HOSTING_STATUS_CANT_HOST: HostingStatus.cant_host,
}

hostingstatus2api = {
    None: api_pb2.HOSTING_STATUS_UNKNOWN,
    HostingStatus.can_host: api_pb2.HOSTING_STATUS_CAN_HOST,
    HostingStatus.maybe: api_pb2.HOSTING_STATUS_MAYBE,
    HostingStatus.cant_host: api_pb2.HOSTING_STATUS_CANT_HOST,
}

meetupstatus2sql = {
    api_pb2.MEETUP_STATUS_UNKNOWN: None,
    api_pb2.MEETUP_STATUS_WANTS_TO_MEETUP: MeetupStatus.wants_to_meetup,
    api_pb2.MEETUP_STATUS_OPEN_TO_MEETUP: MeetupStatus.open_to_meetup,
    api_pb2.MEETUP_STATUS_DOES_NOT_WANT_TO_MEETUP: MeetupStatus.does_not_want_to_meetup,
}

meetupstatus2api = {
    None: api_pb2.MEETUP_STATUS_UNKNOWN,
    MeetupStatus.wants_to_meetup: api_pb2.MEETUP_STATUS_WANTS_TO_MEETUP,
    MeetupStatus.open_to_meetup: api_pb2.MEETUP_STATUS_OPEN_TO_MEETUP,
    MeetupStatus.does_not_want_to_meetup: api_pb2.MEETUP_STATUS_DOES_NOT_WANT_TO_MEETUP,
}

smokinglocation2sql = {
    api_pb2.SMOKING_LOCATION_UNKNOWN: None,
    api_pb2.SMOKING_LOCATION_YES: SmokingLocation.yes,
    api_pb2.SMOKING_LOCATION_WINDOW: SmokingLocation.window,
    api_pb2.SMOKING_LOCATION_OUTSIDE: SmokingLocation.outside,
    api_pb2.SMOKING_LOCATION_NO: SmokingLocation.no,
}

smokinglocation2api = {
    None: api_pb2.SMOKING_LOCATION_UNKNOWN,
    SmokingLocation.yes: api_pb2.SMOKING_LOCATION_YES,
    SmokingLocation.window: api_pb2.SMOKING_LOCATION_WINDOW,
    SmokingLocation.outside: api_pb2.SMOKING_LOCATION_OUTSIDE,
    SmokingLocation.no: api_pb2.SMOKING_LOCATION_NO,
}

sleepingarrangement2sql = {
    api_pb2.SLEEPING_ARRANGEMENT_UNKNOWN: None,
    api_pb2.SLEEPING_ARRANGEMENT_PRIVATE: SleepingArrangement.private,
    api_pb2.SLEEPING_ARRANGEMENT_COMMON: SleepingArrangement.common,
    api_pb2.SLEEPING_ARRANGEMENT_SHARED_ROOM: SleepingArrangement.shared_room,
    api_pb2.SLEEPING_ARRANGEMENT_SHARED_SPACE: SleepingArrangement.shared_space,
}

sleepingarrangement2api = {
    None: api_pb2.SLEEPING_ARRANGEMENT_UNKNOWN,
    SleepingArrangement.private: api_pb2.SLEEPING_ARRANGEMENT_PRIVATE,
    SleepingArrangement.common: api_pb2.SLEEPING_ARRANGEMENT_COMMON,
    SleepingArrangement.shared_room: api_pb2.SLEEPING_ARRANGEMENT_SHARED_ROOM,
    SleepingArrangement.shared_space: api_pb2.SLEEPING_ARRANGEMENT_SHARED_SPACE,
}

parkingdetails2sql = {
    api_pb2.PARKING_DETAILS_UNKNOWN: None,
    api_pb2.PARKING_DETAILS_FREE_ONSITE: ParkingDetails.free_onsite,
    api_pb2.PARKING_DETAILS_FREE_OFFSITE: ParkingDetails.free_offsite,
    api_pb2.PARKING_DETAILS_PAID_ONSITE: ParkingDetails.paid_onsite,
    api_pb2.PARKING_DETAILS_PAID_OFFSITE: ParkingDetails.paid_offsite,
}

parkingdetails2api = {
    None: api_pb2.PARKING_DETAILS_UNKNOWN,
    ParkingDetails.free_onsite: api_pb2.PARKING_DETAILS_FREE_ONSITE,
    ParkingDetails.free_offsite: api_pb2.PARKING_DETAILS_FREE_OFFSITE,
    ParkingDetails.paid_onsite: api_pb2.PARKING_DETAILS_PAID_ONSITE,
    ParkingDetails.paid_offsite: api_pb2.PARKING_DETAILS_PAID_OFFSITE,
}

fluency2sql = {
    api_pb2.LanguageAbility.Fluency.FLUENCY_SAY_HELLO: LanguageFluency.say_hello,
    api_pb2.LanguageAbility.Fluency.FLUENCY_BEGINNER: LanguageFluency.beginner,
    api_pb2.LanguageAbility.Fluency.FLUENCY_INTERMEDIATE: LanguageFluency.intermediate,
    api_pb2.LanguageAbility.Fluency.FLUENCY_ADVANCED: LanguageFluency.advanced,
    api_pb2.LanguageAbility.Fluency.FLUENCY_FLUENT: LanguageFluency.fluent,
    api_pb2.LanguageAbility.Fluency.FLUENCY_NATIVE: LanguageFluency.native,
}

fluency2api = {
    LanguageFluency.say_hello: api_pb2.LanguageAbility.Fluency.FLUENCY_SAY_HELLO,
    LanguageFluency.beginner: api_pb2.LanguageAbility.Fluency.FLUENCY_BEGINNER,
    LanguageFluency.intermediate: api_pb2.LanguageAbility.Fluency.FLUENCY_INTERMEDIATE,
    LanguageFluency.advanced: api_pb2.LanguageAbility.Fluency.FLUENCY_ADVANCED,
    LanguageFluency.fluent: api_pb2.LanguageAbility.Fluency.FLUENCY_FLUENT,
    LanguageFluency.native: api_pb2.LanguageAbility.Fluency.FLUENCY_NATIVE,
}


class API(api_pb2_grpc.APIServicer):
    def Ping(self, request, context):
        with session_scope() as session:
            # auth ought to make sure the user exists
            user = session.query(User).filter(User.id == context.user_id).one()

            # gets only the max message by self-joining messages which have a greater id
            # if it doesn't have a greater id, it's the biggest
            message_2 = aliased(Message)
            unseen_sent_host_request_count = (
                session.query(Message.id)
                .join(HostRequest, Message.conversation_id == HostRequest.conversation_id)
                .outerjoin(
                    message_2, and_(Message.conversation_id == message_2.conversation_id, Message.id < message_2.id)
                )
                .filter(HostRequest.from_user_id == context.user_id)
                .filter(message_2.id == None)
                .filter(HostRequest.from_last_seen_message_id < Message.id)
                .count()
            )

            unseen_received_host_request_count = (
                session.query(Message.id)
                .join(HostRequest, Message.conversation_id == HostRequest.conversation_id)
                .outerjoin(
                    message_2, and_(Message.conversation_id == message_2.conversation_id, Message.id < message_2.id)
                )
                .filter(HostRequest.to_user_id == context.user_id)
                .filter(message_2.id == None)
                .filter(HostRequest.to_last_seen_message_id < Message.id)
                .count()
            )

            unseen_message_count = (
                session.query(Message.id)
                .outerjoin(GroupChatSubscription, GroupChatSubscription.group_chat_id == Message.conversation_id)
                .filter(GroupChatSubscription.user_id == context.user_id)
                .filter(Message.time >= GroupChatSubscription.joined)
                .filter(or_(Message.time <= GroupChatSubscription.left, GroupChatSubscription.left == None))
                .filter(Message.id > GroupChatSubscription.last_seen_message_id)
                .count()
            )

            pending_friend_request_count = (
                session.query(FriendRelationship)
                .filter(FriendRelationship.to_user_id == context.user_id)
                .filter(FriendRelationship.status == FriendStatus.pending)
                .count()
            )

            return api_pb2.PingRes(
                user=user_model_to_pb(user, session, context),
                unseen_message_count=unseen_message_count,
                unseen_sent_host_request_count=unseen_sent_host_request_count,
                unseen_received_host_request_count=unseen_received_host_request_count,
                pending_friend_request_count=pending_friend_request_count,
            )

    def GetUser(self, request, context):
        with session_scope() as session:
            user = get_user_by_field(session, request.user)

            if not user:
                context.abort(grpc.StatusCode.NOT_FOUND, errors.USER_NOT_FOUND)

            return user_model_to_pb(user, session, context)

    def UpdateProfile(self, request, context):
        # users can't change gender themselves to avoid filter evasion
        if request.HasField("gender"):
            context.abort(grpc.StatusCode.PERMISSION_DENIED, errors.CANT_CHANGE_GENDER)

        with session_scope() as session:
            user = session.query(User).filter(User.id == context.user_id).one()

            if request.HasField("name"):
                if not is_valid_name(request.name.value):
                    context.abort(grpc.StatusCode.INVALID_ARGUMENT, errors.INVALID_NAME)
                user.name = request.name.value

            if request.HasField("city"):
                user.city = request.city.value

            if request.HasField("hometown"):
                if request.hometown.is_null:
                    user.hometown = None
                else:
                    user.hometown = request.hometown.value

            if request.HasField("lat") and request.HasField("lng"):
                if request.lat.value == 0 and request.lng.value == 0:
                    context.abort(grpc.StatusCode.INVALID_ARGUMENT, errors.INVALID_COORDINATE)
                user.geom = create_coordinate(request.lat.value, request.lng.value)

            if request.HasField("radius"):
                user.geom_radius = request.radius.value

            if request.HasField("avatar_key"):
                if request.avatar_key.is_null:
                    user.avatar_key = None
                else:
                    user.avatar_key = request.avatar_key.value

            # if request.HasField("gender"):
            #     user.gender = request.gender.value

            if request.HasField("pronouns"):
                if request.pronouns.is_null:
                    user.pronouns = None
                else:
                    user.pronouns = request.pronouns.value

            if request.HasField("occupation"):
                if request.occupation.is_null:
                    user.occupation = None
                else:
                    user.occupation = request.occupation.value

            if request.HasField("education"):
                if request.education.is_null:
                    user.education = None
                else:
                    user.education = request.education.value

            if request.HasField("about_me"):
                if request.about_me.is_null:
                    user.about_me = None
                else:
                    user.about_me = request.about_me.value

            if request.HasField("my_travels"):
                if request.my_travels.is_null:
                    user.my_travels = None
                else:
                    user.my_travels = request.my_travels.value

            if request.HasField("things_i_like"):
                if request.things_i_like.is_null:
                    user.things_i_like = None
                else:
                    user.things_i_like = request.things_i_like.value

            if request.HasField("about_place"):
                if request.about_place.is_null:
                    user.about_place = None
                else:
                    user.about_place = request.about_place.value

            if request.hosting_status != api_pb2.HOSTING_STATUS_UNSPECIFIED:
                user.hosting_status = hostingstatus2sql[request.hosting_status]

            if request.meetup_status != api_pb2.MEETUP_STATUS_UNSPECIFIED:
                user.meetup_status = meetupstatus2sql[request.meetup_status]

            if request.HasField("language_abilities"):
                # delete all existing abilities
                for ability in user.language_abilities:
                    session.delete(ability)

                # add the new ones
                for language_ability in request.language_abilities.value:
                    if not language_is_allowed(language_ability.code):
                        context.abort(grpc.StatusCode.INVALID_ARGUMENT, errors.INVALID_LANGUAGE)
                    session.add(
                        LanguageAbility(
                            user=user,
                            language_code=language_ability.code,
                            fluency=fluency2sql[language_ability.fluency],
                        )
                    )

            if request.regions_visited.exists:
                for region in user.regions_visited:
                    session.delete(region)

                for region in request.regions_visited.value:
                    if not region_is_allowed(region):
                        context.abort(grpc.StatusCode.INVALID_ARGUMENT, errors.INVALID_REGION)
                    session.add(
                        RegionsVisited(
                            user_id=user.id,
                            region_code=region,
                        )
                    )

            if request.regions_lived.exists:
                for region in user.regions_lived:
                    session.delete(region)

                for region in request.regions_lived.value:
                    if not region_is_allowed(region):
                        context.abort(grpc.StatusCode.INVALID_ARGUMENT, errors.INVALID_REGION)
                    session.add(
                        RegionsLived(
                            user_id=user.id,
                            region_code=region,
                        )
                    )

            if request.HasField("additional_information"):
                if request.additional_information.is_null:
                    user.additional_information = None
                else:
                    user.additional_information = request.additional_information.value

            if request.HasField("max_guests"):
                if request.max_guests.is_null:
                    user.max_guests = None
                else:
                    user.max_guests = request.max_guests.value

            if request.HasField("last_minute"):
                if request.last_minute.is_null:
                    user.last_minute = None
                else:
                    user.last_minute = request.last_minute.value

            if request.HasField("has_pets"):
                if request.has_pets.is_null:
                    user.has_pets = None
                else:
                    user.has_pets = request.has_pets.value

            if request.HasField("accepts_pets"):
                if request.accepts_pets.is_null:
                    user.accepts_pets = None
                else:
                    user.accepts_pets = request.accepts_pets.value

            if request.HasField("pet_details"):
                if request.pet_details.is_null:
                    user.pet_details = None
                else:
                    user.pet_details = request.pet_details.value

            if request.HasField("has_kids"):
                if request.has_kids.is_null:
                    user.has_kids = None
                else:
                    user.has_kids = request.has_kids.value

            if request.HasField("accepts_kids"):
                if request.accepts_kids.is_null:
                    user.accepts_kids = None
                else:
                    user.accepts_kids = request.accepts_kids.value

            if request.HasField("kid_details"):
                if request.kid_details.is_null:
                    user.kid_details = None
                else:
                    user.kid_details = request.kid_details.value

            if request.HasField("has_housemates"):
                if request.has_housemates.is_null:
                    user.has_housemates = None
                else:
                    user.has_housemates = request.has_housemates.value

            if request.HasField("housemate_details"):
                if request.housemate_details.is_null:
                    user.housemate_details = None
                else:
                    user.housemate_details = request.housemate_details.value

            if request.HasField("wheelchair_accessible"):
                if request.wheelchair_accessible.is_null:
                    user.wheelchair_accessible = None
                else:
                    user.wheelchair_accessible = request.wheelchair_accessible.value

            if request.smoking_allowed != api_pb2.SMOKING_LOCATION_UNSPECIFIED:
                user.smoking_allowed = smokinglocation2sql[request.smoking_allowed]

            if request.HasField("smokes_at_home"):
                if request.smokes_at_home.is_null:
                    user.smokes_at_home = None
                else:
                    user.smokes_at_home = request.smokes_at_home.value

            if request.HasField("drinking_allowed"):
                if request.drinking_allowed.is_null:
                    user.drinking_allowed = None
                else:
                    user.drinking_allowed = request.drinking_allowed.value

            if request.HasField("drinks_at_home"):
                if request.drinks_at_home.is_null:
                    user.drinks_at_home = None
                else:
                    user.drinks_at_home = request.drinks_at_home.value

            if request.HasField("other_host_info"):
                if request.other_host_info.is_null:
                    user.other_host_info = None
                else:
                    user.other_host_info = request.other_host_info.value

            if request.sleeping_arrangement != api_pb2.SLEEPING_ARRANGEMENT_UNSPECIFIED:
                user.sleeping_arrangement = sleepingarrangement2sql[request.sleeping_arrangement]

            if request.HasField("sleeping_details"):
                if request.sleeping_details.is_null:
                    user.sleeping_details = None
                else:
                    user.sleeping_details = request.sleeping_details.value

            if request.HasField("area"):
                if request.area.is_null:
                    user.area = None
                else:
                    user.area = request.area.value

            if request.HasField("house_rules"):
                if request.house_rules.is_null:
                    user.house_rules = None
                else:
                    user.house_rules = request.house_rules.value

            if request.HasField("parking"):
                if request.parking.is_null:
                    user.parking = None
                else:
                    user.parking = request.parking.value

            if request.parking_details != api_pb2.PARKING_DETAILS_UNSPECIFIED:
                user.parking_details = parkingdetails2sql[request.parking_details]

            if request.HasField("camping_ok"):
                if request.camping_ok.is_null:
                    user.camping_ok = None
                else:
                    user.camping_ok = request.camping_ok.value

            # save updates
            session.commit()

            return empty_pb2.Empty()

    def ListFriends(self, request, context):
        with session_scope() as session:
            rels = (
                session.query(FriendRelationship)
                .filter(
                    or_(
                        FriendRelationship.from_user_id == context.user_id,
                        FriendRelationship.to_user_id == context.user_id,
                    )
                )
                .filter(FriendRelationship.status == FriendStatus.accepted)
                .all()
            )
            return api_pb2.ListFriendsRes(
                user_ids=[rel.from_user.id if rel.from_user.id != context.user_id else rel.to_user.id for rel in rels],
            )

    def SendFriendRequest(self, request, context):
        with session_scope() as session:
            from_user = session.query(User).filter(User.id == context.user_id).one_or_none()

            if not from_user:
                context.abort(grpc.StatusCode.NOT_FOUND, errors.USER_NOT_FOUND)

            to_user = session.query(User).filter(User.id == request.user_id).one_or_none()

            if not to_user:
                context.abort(grpc.StatusCode.NOT_FOUND, errors.USER_NOT_FOUND)

            if get_friends_status(session, from_user.id, to_user.id) != api_pb2.User.FriendshipStatus.NOT_FRIENDS:
                context.abort(grpc.StatusCode.FAILED_PRECONDITION, errors.FRIENDS_ALREADY_OR_PENDING)

            # Race condition!

            friend_relationship = FriendRelationship(from_user=from_user, to_user=to_user, status=FriendStatus.pending)
            session.add(friend_relationship)

            send_friend_request_email(friend_relationship)

            return empty_pb2.Empty()

    def ListFriendRequests(self, request, context):
        # both sent and received
        with session_scope() as session:
            sent_requests = (
                session.query(FriendRelationship)
                .filter(FriendRelationship.from_user_id == context.user_id)
                .filter(FriendRelationship.status == FriendStatus.pending)
                .all()
            )

            received_requests = (
                session.query(FriendRelationship)
                .filter(FriendRelationship.to_user_id == context.user_id)
                .filter(FriendRelationship.status == FriendStatus.pending)
                .all()
            )

            return api_pb2.ListFriendRequestsRes(
                sent=[
                    api_pb2.FriendRequest(
                        friend_request_id=friend_request.id,
                        state=api_pb2.FriendRequest.FriendRequestStatus.PENDING,
                        user_id=friend_request.to_user.id,
                    )
                    for friend_request in sent_requests
                ],
                received=[
                    api_pb2.FriendRequest(
                        friend_request_id=friend_request.id,
                        state=api_pb2.FriendRequest.FriendRequestStatus.PENDING,
                        user_id=friend_request.from_user.id,
                    )
                    for friend_request in received_requests
                ],
            )

    def RespondFriendRequest(self, request, context):
        with session_scope() as session:
            friend_request = (
                session.query(FriendRelationship)
                .filter(FriendRelationship.to_user_id == context.user_id)
                .filter(FriendRelationship.status == FriendStatus.pending)
                .filter(FriendRelationship.id == request.friend_request_id)
                .one_or_none()
            )

            if not friend_request:
                context.abort(grpc.StatusCode.NOT_FOUND, errors.FRIEND_REQUEST_NOT_FOUND)

            friend_request.status = FriendStatus.accepted if request.accept else FriendStatus.rejected
            friend_request.time_responded = func.now()

            session.commit()

            return empty_pb2.Empty()

    def CancelFriendRequest(self, request, context):
        with session_scope() as session:
            friend_request = (
                session.query(FriendRelationship)
                .filter(FriendRelationship.from_user_id == context.user_id)
                .filter(FriendRelationship.status == FriendStatus.pending)
                .filter(FriendRelationship.id == request.friend_request_id)
                .one_or_none()
            )

            if not friend_request:
                context.abort(grpc.StatusCode.NOT_FOUND, errors.FRIEND_REQUEST_NOT_FOUND)

            friend_request.status = FriendStatus.cancelled
            friend_request.time_responded = func.now()

            session.commit()

            return empty_pb2.Empty()

    def Report(self, request, context):
        if context.user_id == request.reported_user_id:
            context.abort(grpc.StatusCode.INVALID_ARGUMENT, errors.CANT_REPORT_SELF)

        with session_scope() as session:
            reported_user = session.query(User).filter(User.id == request.reported_user_id).one_or_none()

            if not reported_user:
                context.abort(grpc.StatusCode.NOT_FOUND, errors.USER_NOT_FOUND)

            complaint = Complaint(
                author_user_id=context.user_id,
                reported_user_id=request.reported_user_id,
                reason=request.reason,
                description=request.description,
            )

            session.add(complaint)

            # commit here so that send_report_email can lazy-load stuff it needs
            session.commit()

            send_report_email(complaint)

            return empty_pb2.Empty()

    def InitiateMediaUpload(self, request, context):
        key = random_hex()

        created = now()
        expiry = created + timedelta(minutes=20)

        with session_scope() as session:
            upload = InitiatedUpload(key=key, created=created, expiry=expiry, initiator_user_id=context.user_id)
            session.add(upload)
            session.commit()

            req = media_pb2.UploadRequest(
                key=upload.key,
                type=media_pb2.UploadRequest.UploadType.IMAGE,
                created=Timestamp_from_datetime(upload.created),
                expiry=Timestamp_from_datetime(upload.expiry),
                max_width=2000,
                max_height=1600,
            ).SerializeToString()

        data = urlsafe_b64encode(req).decode("utf8")
        sig = urlsafe_b64encode(generate_hash_signature(req, config["MEDIA_SERVER_SECRET_KEY"])).decode("utf8")

        path = "upload?" + urlencode({"data": data, "sig": sig})

        return api_pb2.InitiateMediaUploadRes(
            upload_url=urls.media_upload_url(path),
            expiry=Timestamp_from_datetime(expiry),
        )


def user_model_to_pb(db_user, session, context):
    num_references = session.query(Reference.from_user_id).filter(Reference.to_user_id == db_user.id).count()

    # returns (lat, lng)
    # we put people without coords on null island
    # https://en.wikipedia.org/wiki/Null_Island
    lat, lng = db_user.coordinates or (0, 0)

    user = api_pb2.User(
        user_id=db_user.id,
        username=db_user.username,
        name=db_user.name,
        city=db_user.city,
        hometown=db_user.hometown,
        lat=lat,
        lng=lng,
        radius=db_user.geom_radius,
        verification=db_user.verification,
        community_standing=db_user.community_standing,
        num_references=num_references,
        gender=db_user.gender,
        pronouns=db_user.pronouns,
        age=db_user.age,
        joined=Timestamp_from_datetime(db_user.display_joined),
        last_active=Timestamp_from_datetime(db_user.display_last_active),
        hosting_status=hostingstatus2api[db_user.hosting_status],
        meetup_status=meetupstatus2api[db_user.meetup_status],
        occupation=db_user.occupation,
        education=db_user.education,
        about_me=db_user.about_me,
        my_travels=db_user.my_travels,
        things_i_like=db_user.things_i_like,
        about_place=db_user.about_place,
        language_abilities=[
            api_pb2.LanguageAbility(code=ability.language_code, fluency=fluency2api[ability.fluency])
            for ability in db_user.language_abilities
        ],
        regions_visited=[region.region_code for region in db_user.regions_visited],
        regions_lived=[region.region_code for region in db_user.regions_lived],
        additional_information=db_user.additional_information,
        friends=get_friends_status(session, context.user_id, db_user.id),
        mutual_friends=[
            api_pb2.MutualFriend(user_id=mutual_friend.id, username=mutual_friend.username, name=mutual_friend.name)
            for mutual_friend in db_user.mutual_friends(context.user_id)
        ],
        smoking_allowed=smokinglocation2api[db_user.smoking_allowed],
        sleeping_arrangement=sleepingarrangement2api[db_user.sleeping_arrangement],
        parking_details=parkingdetails2api[db_user.parking_details],
        avatar_url=db_user.avatar.thumbnail_url if db_user.avatar else None,
    )

    if db_user.max_guests is not None:
        user.max_guests.value = db_user.max_guests

    if db_user.last_minute is not None:
        user.last_minute.value = db_user.last_minute

    if db_user.has_pets is not None:
        user.has_pets.value = db_user.has_pets

    if db_user.accepts_pets is not None:
        user.accepts_pets.value = db_user.accepts_pets

    if db_user.pet_details is not None:
        user.pet_details.value = db_user.pet_details

    if db_user.has_kids is not None:
        user.has_kids.value = db_user.has_kids

    if db_user.accepts_kids is not None:
        user.accepts_kids.value = db_user.accepts_kids

    if db_user.kid_details is not None:
        user.kid_details.value = db_user.kid_details

    if db_user.has_housemates is not None:
        user.has_housemates.value = db_user.has_housemates

    if db_user.housemate_details is not None:
        user.housemate_details.value = db_user.housemate_details

    if db_user.wheelchair_accessible is not None:
        user.wheelchair_accessible.value = db_user.wheelchair_accessible

    if db_user.smokes_at_home is not None:
        user.smokes_at_home.value = db_user.smokes_at_home

    if db_user.drinking_allowed is not None:
        user.drinking_allowed.value = db_user.drinking_allowed

    if db_user.drinks_at_home is not None:
        user.drinks_at_home.value = db_user.drinks_at_home

    if db_user.other_host_info is not None:
        user.other_host_info.value = db_user.other_host_info

    if db_user.sleeping_details is not None:
        user.sleeping_details.value = db_user.sleeping_details

    if db_user.area is not None:
        user.area.value = db_user.area

    if db_user.house_rules is not None:
        user.house_rules.value = db_user.house_rules

    if db_user.parking is not None:
        user.parking.value = db_user.parking

    if db_user.camping_ok is not None:
        user.camping_ok.value = db_user.camping_ok

    return user<|MERGE_RESOLUTION|>--- conflicted
+++ resolved
@@ -26,12 +26,8 @@
     Message,
     ParkingDetails,
     Reference,
-<<<<<<< HEAD
-    ReferenceType,
     RegionsLived,
     RegionsVisited,
-=======
->>>>>>> a6cdeee4
     SleepingArrangement,
     SmokingLocation,
     User,
