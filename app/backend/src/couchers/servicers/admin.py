--- conflicted
+++ resolved
@@ -9,11 +9,8 @@
 from couchers.helpers.clusters import create_cluster, create_node
 from couchers.models import User
 from couchers.servicers.communities import community_to_pb
-<<<<<<< HEAD
+from couchers.sql import couchers_select as select
 from couchers.utils import date_to_api, parse_date
-=======
-from couchers.sql import couchers_select as select
->>>>>>> a0a4acdf
 from proto import admin_pb2, admin_pb2_grpc
 
 logger = logging.getLogger(__name__)
@@ -49,7 +46,7 @@
 
     def ChangeUserBirthdate(self, request, context):
         with session_scope() as session:
-            user = session.query(User).filter_by_username_or_email_or_id(request.user).one_or_none()
+            user = session.execute(select(User).where_username_or_email_or_id(request.user)).scalar_one_or_none()
             if not user:
                 context.abort(grpc.StatusCode.NOT_FOUND, errors.USER_NOT_FOUND)
             user.birthdate = parse_date(request.birthdate)
