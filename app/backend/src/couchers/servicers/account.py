--- conflicted
+++ resolved
@@ -269,20 +269,6 @@
 
         return empty_pb2.Empty()
 
-<<<<<<< HEAD
-    def DeleteAccount(self, request, context):
-        """
-        Cannot be used to delete any account, except for the user's own
-
-        Extensive checking should be confirmed by the frontend
-        """
-        with session_scope() as session:
-            user = session.execute(select(User).where(User.id == context.user_id)).scalar_one()
-            user.is_deleted = True
-            session.commit()
-
-        return empty_pb2.Empty()
-=======
     def RequestAccountDeletion(self, request, context):
         """
         Triggers email with token to confirm deletion
@@ -326,5 +312,4 @@
             account_deletion_token.user.is_deleted = True
             send_account_deletion_successful_email(account_deletion_token.user)
 
-        return account_pb2.DeleteAccountRes(success=True)
->>>>>>> ec75fb9e
+        return account_pb2.DeleteAccountRes(success=True)