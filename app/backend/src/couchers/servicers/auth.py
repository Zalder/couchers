--- conflicted
+++ resolved
@@ -7,14 +7,9 @@
 from couchers import errors
 from couchers.constants import TOS_VERSION
 from couchers.crypto import cookiesafe_secure_token, hash_password, verify_password
-<<<<<<< HEAD
-from couchers.db import new_login_token, new_password_reset_token, session_scope
+from couchers.db import session_scope
 from couchers.models import ContributorForm, LoginToken, PasswordResetToken, SignupFlow, User, UserSession
 from couchers.servicers.account import abort_on_invalid_password, contributeoption2sql
-=======
-from couchers.db import session_scope
-from couchers.models import LoginToken, PasswordResetToken, SignupToken, User, UserSession
->>>>>>> bc19694c
 from couchers.servicers.api import hostingstatus2sql
 from couchers.tasks import send_login_email, send_onboarding_email, send_password_reset_email, send_signup_email
 from couchers.utils import (
@@ -101,30 +96,6 @@
             else:
                 return False
 
-<<<<<<< HEAD
-=======
-    def Signup(self, request, context):
-        """
-        First step of Signup flow.
-
-        If the email is not a valid email (by regexp), returns INVALID_EMAIL
-
-        If the email already exists, returns EMAIL_EXISTS.
-
-        Otherwise, creates a signup token and sends an email, then returns SENT_SIGNUP_EMAIL.
-        """
-        logger.debug(f"Signup with {request.email=}")
-        if not is_valid_email(request.email):
-            return auth_pb2.SignupRes(next_step=auth_pb2.SignupRes.SignupStep.INVALID_EMAIL)
-        with session_scope() as session:
-            user = session.query(User).filter(User.email == request.email).one_or_none()
-            if not user:
-                send_signup_email(session, request.email)
-                return auth_pb2.SignupRes(next_step=auth_pb2.SignupRes.SignupStep.SENT_SIGNUP_EMAIL)
-            else:
-                return auth_pb2.SignupRes(next_step=auth_pb2.SignupRes.SignupStep.EMAIL_EXISTS)
-
->>>>>>> bc19694c
     def _username_available(self, username):
         """
         Checks if the given username adheres to our rules and isn't taken already.
