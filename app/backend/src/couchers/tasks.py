--- conflicted
+++ resolved
@@ -27,8 +27,8 @@
     )
 
 
-<<<<<<< HEAD
 def send_report_email(complaint):
+    subject = "User Report"
     username_author = complaint.author_user.username
     username_reported = complaint.reported_user.username
     reason = complaint.reason
@@ -40,25 +40,14 @@
     logger.info(f"Reason: {reason=}")
     logger.info(f"Description:")
     logger.info(f"{description=}")
-    subject = "User Report"
-    return email.send_email_template(target_email, subject, "report", template_args={"username_author": username_author, "username_reported": username_reported, "reason": reason, "description": description})
-=======
-def send_report_email(author_user, reported_user, reason, description):
-    target_email = config["REPORTS_EMAIL_RECIPIENT"]
-    logger.info(f"Sending report email to {target_email}")
-    logger.info(f"User {author_user.username=} reporting user {reported_user.username}")
-    logger.info(f"Reason: {reason=}")
-    logger.info(f"Description:")
-    logger.info(f"{description=}")
     return email.send_email_template(
         target_email,
-        "User Report",
+        subject,
         "report",
         template_args={
-            "author": author_user.username,
-            "reported_user": reported_user.username,
+            "author": username_author.username,
+            "reported_user": username_reported.username,
             "reason": reason,
             "description": description,
         },
     )
->>>>>>> 714eb028
