--- conflicted
+++ resolved
@@ -5,22 +5,15 @@
 
 from couchers import email, urls
 from couchers.config import config
-<<<<<<< HEAD
 from couchers.constants import EMAIL_TOKEN_VALIDITY
 from couchers.crypto import urlsafe_secure_token
 from couchers.db import session_scope
-from couchers.models import ClusterRole, ClusterSubscription, Node, User
-=======
-from couchers.crypto import urlsafe_secure_token
-from couchers.db import session_scope
-from couchers.models import ClusterRole, ClusterSubscription, LoginToken, Node, PasswordResetToken, SignupToken, User
->>>>>>> bc19694c
+from couchers.models import ClusterRole, ClusterSubscription, LoginToken, Node, PasswordResetToken, User
 from couchers.utils import now
 
 logger = logging.getLogger(__name__)
 
 
-<<<<<<< HEAD
 def send_signup_email(flow):
     logger.info(f"Sending signup email to {flow.email=}:")
 
@@ -41,21 +34,6 @@
         signup_link = urls.signup_link(token=flow.email_token)
 
     flow.email_sent = True
-
-=======
-def send_signup_email(session, email_address):
-    signup_token = SignupToken(token=urlsafe_secure_token(), email=email_address, expiry=now() + timedelta(hours=2))
-    session.add(signup_token)
-
-    logger.info(f"Sending signup email to {email_address=}:")
-    logger.info(f"Token: {signup_token=} ({signup_token.created=}")
-    signup_link = urls.signup_link(signup_token=signup_token)
->>>>>>> bc19694c
-    logger.info(f"Link is: {signup_link}")
-    template = "signup_verify" if not email_sent_before else "signup_continue"
-    email.enqueue_email_from_template(flow.email, template, template_args={"flow": flow, "signup_link": signup_link})
-
-    return signup_token
 
 
 def send_login_email(session, user):
