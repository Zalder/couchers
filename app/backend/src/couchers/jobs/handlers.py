"""
Background job servicers
"""

import logging
from datetime import timedelta

import requests
from sqlalchemy.orm import aliased
from sqlalchemy.sql import and_, delete, func, literal, or_, union_all

from couchers import config, email, urls
from couchers.db import session_scope
from couchers.email.dev import print_dev_email
from couchers.email.smtp import send_smtp_email
from couchers.models import (
<<<<<<< HEAD
    AccountDeletionToken,
=======
>>>>>>> 3abc85e1
    GroupChat,
    GroupChatSubscription,
    HostRequest,
    LoginToken,
    Message,
    MessageType,
<<<<<<< HEAD
    User,
)
=======
    Reference,
    User,
)
from couchers.servicers.blocking import are_blocked
>>>>>>> 3abc85e1
from couchers.sql import couchers_select as select
from couchers.tasks import enforce_community_memberships, send_onboarding_email, send_reference_reminder_email
from couchers.utils import now

logger = logging.getLogger(__name__)


def process_send_email(payload):
    logger.info(f"Sending email with subject '{payload.subject}' to '{payload.recipient}'")
    # selects a "sender", which either prints the email to the logger or sends it out with SMTP
    sender = send_smtp_email if config.config["ENABLE_EMAIL"] else print_dev_email
    # the sender must return a models.Email object that can be added to the database
    email = sender(
        sender_name=payload.sender_name,
        sender_email=payload.sender_email,
        recipient=payload.recipient,
        subject=payload.subject,
        plain=payload.plain,
        html=payload.html,
    )
    with session_scope() as session:
        session.add(email)


def process_purge_login_tokens(payload):
    logger.info(f"Purging login tokens")
    with session_scope() as session:
        session.execute(
            delete(LoginToken).where(LoginToken.is_valid == False).execution_options(synchronize_session=False)
        )


def process_purge_account_deletion_tokens(payload):
    logger.info(f"Purging account deletion tokens")
    with session_scope() as session:
        session.execute(
            delete(AccountDeletionToken)
            .where(~AccountDeletionToken.is_valid)
            .execution_options(synchronize_session=False)
        )


def process_send_message_notifications(payload):
    """
    Sends out email notifications for messages that have been unseen for a long enough time
    """
    # very crude and dumb algorithm
    logger.info(f"Sending out email notifications for unseen messages")

    with session_scope() as session:
        # users who have unnotified messages older than 5 minutes in any group chat
        users = (
            session.execute(
                (
                    select(User)
                    .join(GroupChatSubscription, GroupChatSubscription.user_id == User.id)
                    .join(Message, Message.conversation_id == GroupChatSubscription.group_chat_id)
                    .where(User.is_visible)
                    .where(Message.time >= GroupChatSubscription.joined)
                    .where(or_(Message.time <= GroupChatSubscription.left, GroupChatSubscription.left == None))
                    .where(Message.id > User.last_notified_message_id)
                    .where(Message.id > GroupChatSubscription.last_seen_message_id)
                    .where(Message.time < now() - timedelta(minutes=5))
                    .where(Message.message_type == MessageType.text)  # TODO: only text messages for now
                )
            )
            .scalars()
            .unique()
        )

        for user in users:
            # now actually grab all the group chats, not just less than 5 min old
            subquery = (
                select(
                    GroupChatSubscription.group_chat_id.label("group_chat_id"),
                    func.max(GroupChatSubscription.id).label("group_chat_subscriptions_id"),
                    func.max(Message.id).label("message_id"),
                    func.count(Message.id).label("count_unseen"),
                )
                .join(Message, Message.conversation_id == GroupChatSubscription.group_chat_id)
                .where(GroupChatSubscription.user_id == user.id)
                .where(Message.id > user.last_notified_message_id)
                .where(Message.id > GroupChatSubscription.last_seen_message_id)
                .where(Message.time >= GroupChatSubscription.joined)
                .where(Message.message_type == MessageType.text)  # TODO: only text messages for now
                .where(or_(Message.time <= GroupChatSubscription.left, GroupChatSubscription.left == None))
                .group_by(GroupChatSubscription.group_chat_id)
                .order_by(func.max(Message.id).desc())
                .subquery()
            )

            unseen_messages = session.execute(
                select(GroupChat, Message, subquery.c.count_unseen)
                .join(subquery, subquery.c.message_id == Message.id)
                .join(GroupChat, GroupChat.conversation_id == subquery.c.group_chat_id)
                .order_by(subquery.c.message_id.desc())
            ).all()

            user.last_notified_message_id = max(message.id for _, message, _ in unseen_messages)
            session.commit()

            total_unseen_message_count = sum(count for _, _, count in unseen_messages)

            email.enqueue_email_from_template(
                user.email,
                "unseen_messages",
                template_args={
                    "user": user,
                    "total_unseen_message_count": total_unseen_message_count,
                    "unseen_messages": [
                        (group_chat, latest_message, count) for group_chat, latest_message, count in unseen_messages
                    ],
                    "group_chats_link": urls.messages_link(),
                },
            )


def process_send_request_notifications(payload):
    """
    Sends out email notifications for unseen messages in host requests (as surfer or host)
    """
    logger.info(f"Sending out email notifications for unseen messages in host requests")

    with session_scope() as session:
        # requests where this user is surfing
        surfing_reqs = session.execute(
            select(User, HostRequest, func.max(Message.id))
            .where(User.is_visible)
            .join(HostRequest, HostRequest.from_user_id == User.id)
            .join(Message, Message.conversation_id == HostRequest.conversation_id)
            .where(Message.id > HostRequest.from_last_seen_message_id)
            .where(Message.id > User.last_notified_request_message_id)
            .where(Message.time < now() - timedelta(minutes=5))
            .where(Message.message_type == MessageType.text)
            .group_by(User, HostRequest)
        ).all()

        # where this user is hosting
        hosting_reqs = session.execute(
            select(User, HostRequest, func.max(Message.id))
            .where(User.is_visible)
            .join(HostRequest, HostRequest.to_user_id == User.id)
            .join(Message, Message.conversation_id == HostRequest.conversation_id)
            .where(Message.id > HostRequest.to_last_seen_message_id)
            .where(Message.id > User.last_notified_request_message_id)
            .where(Message.time < now() - timedelta(minutes=5))
            .where(Message.message_type == MessageType.text)
            .group_by(User, HostRequest)
        ).all()

        for user, host_request, max_message_id in surfing_reqs:
            user.last_notified_request_message_id = max(user.last_notified_request_message_id, max_message_id)
            session.commit()

            email.enqueue_email_from_template(
                user.email,
                "unseen_message_guest",
                template_args={
                    "user": user,
                    "host_request": host_request,
                    "host_request_link": urls.host_request_link_guest(),
                },
            )

        for user, host_request, max_message_id in hosting_reqs:
            user.last_notified_request_message_id = max(user.last_notified_request_message_id, max_message_id)
            session.commit()

            email.enqueue_email_from_template(
                user.email,
                "unseen_message_host",
                template_args={
                    "user": user,
                    "host_request": host_request,
                    "host_request_link": urls.host_request_link_host(),
                },
            )


def process_send_onboarding_emails(payload):
    """
    Sends out onboarding emails
    """
    logger.info(f"Sending out onboarding emails")

    with session_scope() as session:
        # first onboarding email
        users = (
            session.execute(select(User).where(User.is_visible).where(User.onboarding_emails_sent == 0)).scalars().all()
        )

        for user in users:
            send_onboarding_email(user, email_number=1)
            user.onboarding_emails_sent = 1
            user.last_onboarding_email_sent = now()
            session.commit()

        # second onboarding email
        # sent after a week if the user has no profile or their "about me" section is less than 20 characters long
        users = (
            session.execute(
                select(User)
                .where(User.is_visible)
                .where(User.onboarding_emails_sent == 1)
                .where(now() - User.last_onboarding_email_sent > timedelta(days=7))
                .where(User.has_completed_profile == False)
            )
            .scalars()
            .all()
        )

        for user in users:
            send_onboarding_email(user, email_number=2)
            user.onboarding_emails_sent = 2
            user.last_onboarding_email_sent = now()
            session.commit()


def process_send_reference_reminders(payload):
    """
    Sends out reminders to write references after hosting/staying
    """
    logger.info(f"Sending out reference reminder emails")

    # Keep this in chronological order!
    reference_reminder_schedule = [
        # (number, days after stay, text for how long they have left to write the ref)
        # 6 pm ish two days after stay
        (1, timedelta(days=2) - timedelta(hours=6), "12 days"),
        # 2 pm ish a week after stay
        (2, timedelta(days=7) - timedelta(hours=10), "7 days"),
        # 10 am ish 3 days before end of time to write ref
        (3, timedelta(days=11) - timedelta(hours=14), "3 days"),
    ]

    with session_scope() as session:
        # iterate the reminders in backwards order, so if we missed out on one we don't send duplicates
        for reminder_no, reminder_time, reminder_text in reversed(reference_reminder_schedule):
            user = aliased(User)
            other_user = aliased(User)
            # surfers needing to write a ref
            q1 = (
                select(literal(True), HostRequest, user, other_user)
                .join(user, user.id == HostRequest.from_user_id)
                .join(other_user, other_user.id == HostRequest.to_user_id)
                .outerjoin(
                    Reference,
                    and_(
                        Reference.host_request_id == HostRequest.conversation_id,
                        # if no reference is found in this join, then the surfer (HostRequest.from_user_id) has not written a ref
                        Reference.from_user_id == HostRequest.from_user_id,
                    ),
                )
                .where(user.is_visible)
                .where(other_user.is_visible)
                .where(Reference.id == None)
                .where(HostRequest.can_write_reference)
                .where(HostRequest.from_sent_reference_reminders < reminder_no)
                .where(HostRequest.end_time + reminder_time < now())
            )

            # hosts needing to write a ref
            q2 = (
                select(literal(False), HostRequest, user, other_user)
                .join(user, user.id == HostRequest.to_user_id)
                .join(other_user, other_user.id == HostRequest.from_user_id)
                .outerjoin(
                    Reference,
                    and_(
                        Reference.host_request_id == HostRequest.conversation_id,
                        # if no reference is found in this join, then the host (HostRequest.to_user_id) has not written a ref
                        Reference.from_user_id == HostRequest.to_user_id,
                    ),
                )
                .where(user.is_visible)
                .where(other_user.is_visible)
                .where(Reference.id == None)
                .where(HostRequest.can_write_reference)
                .where(HostRequest.to_sent_reference_reminders < reminder_no)
                .where(HostRequest.end_time + reminder_time < now())
            )

            union = union_all(q1, q2).subquery()
            union = select(
                union.c[0].label("surfed"),
                aliased(HostRequest, union),
                aliased(user, union),
                aliased(other_user, union),
            )
            reference_reminders = session.execute(union).all()

            for surfed, host_request, user, other_user in reference_reminders:
                # checked in sql
                assert user.is_visible
                if not are_blocked(session, user.id, other_user.id):
                    send_reference_reminder_email(user, other_user, host_request, surfed, reminder_text)
                    if surfed:
                        host_request.from_sent_reference_reminders = reminder_no
                    else:
                        host_request.to_sent_reference_reminders = reminder_no
                    session.commit()


def process_add_users_to_email_list(payload):
    if not config.config["MAILCHIMP_ENABLED"]:
        logger.info(f"Not adding users to mailing list")
        return

    logger.info(f"Adding users to mailing list")

    with session_scope() as session:
        users = (
            session.execute(select(User).where(User.is_visible).where(User.added_to_mailing_list == False).limit(100))
            .scalars()
            .all()
        )

        if not users:
            logger.info(f"No users to add to mailing list")
            return

        auth = ("apikey", config.config["MAILCHIMP_API_KEY"])

        body = {
            "members": [
                {
                    "email_address": user.email,
                    "status_if_new": "subscribed",
                    "status": "subscribed",
                    "merge_fields": {
                        "FNAME": user.name,
                    },
                }
                for user in users
            ]
        }

        dc = config.config["MAILCHIMP_DC"]
        list_id = config.config["MAILCHIMP_LIST_ID"]
        r = requests.post(f"https://{dc}.api.mailchimp.com/3.0/lists/{list_id}", auth=auth, json=body)
        if r.status_code == 200:
            for user in users:
                user.added_to_mailing_list = True
            session.commit()
        else:
            raise Exception("Failed to add users to mailing list")


def process_enforce_community_membership(payload):
    enforce_community_memberships()<|MERGE_RESOLUTION|>--- conflicted
+++ resolved
@@ -14,25 +14,17 @@
 from couchers.email.dev import print_dev_email
 from couchers.email.smtp import send_smtp_email
 from couchers.models import (
-<<<<<<< HEAD
     AccountDeletionToken,
-=======
->>>>>>> 3abc85e1
     GroupChat,
     GroupChatSubscription,
     HostRequest,
     LoginToken,
     Message,
     MessageType,
-<<<<<<< HEAD
-    User,
-)
-=======
     Reference,
     User,
 )
 from couchers.servicers.blocking import are_blocked
->>>>>>> 3abc85e1
 from couchers.sql import couchers_select as select
 from couchers.tasks import enforce_community_memberships, send_onboarding_email, send_reference_reminder_email
 from couchers.utils import now
