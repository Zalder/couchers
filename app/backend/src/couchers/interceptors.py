--- conflicted
+++ resolved
@@ -153,10 +153,7 @@
                 traceback = "".join(format_exception(type(e), e, e.__traceback__))
                 user_id = getattr(context, "user_id", None)
                 self._store_log(method, code, duration, user_id, request, None, traceback)
-<<<<<<< HEAD
                 self._observe_in_histogram(method, code or "", type(e).__name__, duration)
-=======
->>>>>>> 4aa5c765
                 raise e
             return res
 
