import difflib
import re
import subprocess

from couchers.config import config
from couchers.db import (
    apply_migrations,
    get_engine,
    get_parent_node_at_location,
    is_valid_email,
    is_valid_name,
    is_valid_user_id,
    is_valid_username,
    session_scope,
)
<<<<<<< HEAD
from couchers.utils import create_coordinate, get_coordinates, parse_date
=======
from couchers.models import Base
from couchers.utils import parse_date
>>>>>>> 42f2e05f
from tests.test_communities import create_1d_point, get_community_id, testing_communities
from tests.test_fixtures import create_schema_from_models, drop_all, testconfig


def test_is_valid_user_id():
    assert is_valid_user_id("10")
    assert not is_valid_user_id("1a")
    assert not is_valid_user_id("01")


def test_is_valid_email():
    assert is_valid_email("a@b.cc")
    assert is_valid_email("te.st+email.valid@a.org.au.xx.yy")
    assert not is_valid_email("test email@couchers.org")
    assert not is_valid_email(".testemail@couchers.org")
    assert not is_valid_email("testemail@couchersorg")


def test_is_valid_username():
    assert is_valid_username("user")
    assert is_valid_username("us")
    assert is_valid_username("us_er")
    assert is_valid_username("us_er1")
    assert not is_valid_username("us_")
    assert not is_valid_username("u")
    assert not is_valid_username("1us")
    assert not is_valid_username("User")


def test_is_valid_name():
    assert is_valid_name("a")
    assert is_valid_name("a b")
    assert is_valid_name("1")
    assert is_valid_name("老子")
    assert not is_valid_name("	")
    assert not is_valid_name("")
    assert not is_valid_name(" ")


def test_parse_date():
    assert parse_date("2020-01-01") is not None
    assert parse_date("1900-01-01") is not None
    assert parse_date("2099-01-01") is not None
    assert not parse_date("2019-02-29")
    assert not parse_date("2019-22-01")
    assert not parse_date("2020-1-01")
    assert not parse_date("20-01-01")
    assert not parse_date("01-01-2020")
    assert not parse_date("2020/01/01")


def test_get_parent_node_at_location(testing_communities):
    with session_scope() as session:
        w_id = get_community_id(session, "World")  # 0 to 100
        c1_id = get_community_id(session, "Country 1")  # 0 to 50
        c1r1_id = get_community_id(session, "Country 1, Region 1")  # 0 to 10
        c1r1c1_id = get_community_id(session, "Country 1, Region 1, City 1")  # 0 to 5
        c1r1c2_id = get_community_id(session, "Country 1, Region 1, City 2")  # 7 to 10
        c1r2_id = get_community_id(session, "Country 1, Region 2")  # 20 to 25
        c1r2c1_id = get_community_id(session, "Country 1, Region 2, City 1")  # 21 to 23
        c2_id = get_community_id(session, "Country 2")  # 52 to 100
        c2r1_id = get_community_id(session, "Country 2, Region 1")  # 52 to 71
        c2r1c1_id = get_community_id(session, "Country 2, Region 1, City 1")  # 53 to 70

        assert get_parent_node_at_location(session, create_1d_point(1)).id == c1r1c1_id
        assert get_parent_node_at_location(session, create_1d_point(3)).id == c1r1c1_id
        assert get_parent_node_at_location(session, create_1d_point(6)).id == c1r1_id
        assert get_parent_node_at_location(session, create_1d_point(8)).id == c1r1c2_id
        assert get_parent_node_at_location(session, create_1d_point(15)).id == c1_id
        assert get_parent_node_at_location(session, create_1d_point(51)).id == w_id


<<<<<<< HEAD
def test_create_coordinate():
    longitudes = [
        (-185.0, 175.0),
        (-180.0, -180.0),
        (-175.0, -175.0),
        (0.0, 0.0),
        (175.0, 175.0),
        (180.0, 180.0),
        (185.0, -175.0)
    ]
    latitudes = [
        (-95.0, -85.0),
        (-90.0, -90.0),
        (-85.0, -85.0),
        (0.0, 0.0),
        (85.0, 85.0),
        (90.0, 90.0),
        (95.0, 85.0)
    ]

    with session_scope() as session:
        for lat, lat_expected in latitudes:
            for lng, lng_expected in longitudes:
                latitude, longitude = get_coordinates(session.query(create_coordinate(lat, lng)).scalar())

                assert latitude == lat_expected

                # Weird interaction in PostGIS where lng flips at -180 only when there is latitude overflow
                if lng == -180 and (lat > 90 or lat < -90):
                    assert longitude == -lng_expected
                else:
                    assert longitude == lng_expected
=======
def pg_dump():
    return subprocess.run(
        ["pg_dump", "-s", config["DATABASE_CONNECTION_STRING"]], stdout=subprocess.PIPE, encoding="ascii", check=True
    ).stdout


def sort_pg_dump_output(output):
    """Sorts the tables, functions and indices dumped by pg_dump in
    alphabetic order. Also sorts all lists enclosed with parentheses
    in alphabetic order.
    """
    # Temporary replace newline with another character for easier
    # pattern matching.
    s = output.replace("\n", "§")

    # Parameter lists are enclosed with parentheses and every entry
    # ends with a comma last on the line.
    s = re.sub(r" \(§(.*?)§\);", lambda m: " (§" + ",§".join(sorted(m.group(1).split(",§"))) + "§);", s)

    # The header for all objects (tables, functions, indices, etc.)
    # seems to all start with two dashes and a space. We don't care
    # which kind of object it is here.
    s = "§-- ".join(sorted(s.split("§-- ")))

    # Switch our temporary newline replacement to real newline.
    return s.replace("§", "\n")


def test_sort_pg_dump_output():
    assert sort_pg_dump_output(" (\nb,\nc,\na\n);\n") == " (\na,\nb,\nc\n);\n"


def strip_leading_whitespace(lines):
    return [s.lstrip() for s in lines]


def test_migrations():
    """Compares the database schema built up from migrations, with the
    schema built by models.py. Both scenarios are started from an
    empty database, and dumped with pg_dump. Any unexplainable
    differences in the output are reported in unified diff format and
    fails the test.
    """
    drop_all()
    # rebuild it with alembic migrations
    apply_migrations()

    with_migrations = pg_dump()

    drop_all()
    # create everything from the current models, not incrementally
    # through migrations
    create_schema_from_models()

    from_scratch = pg_dump()

    def massage(s):
        s = sort_pg_dump_output(s)

        # filter out alembic tables
        s = "\n-- ".join(x for x in s.split("\n-- ") if not x.startswith("Name: alembic_"))

        return strip_leading_whitespace(s.splitlines())

    diff = "\n".join(
        difflib.unified_diff(massage(with_migrations), massage(from_scratch), fromfile="migrations", tofile="model")
    )
    print(diff)
    success = diff == ""
    assert success
>>>>>>> 42f2e05f
<|MERGE_RESOLUTION|>--- conflicted
+++ resolved
@@ -13,12 +13,9 @@
     is_valid_username,
     session_scope,
 )
-<<<<<<< HEAD
+
+from couchers.models import Base
 from couchers.utils import create_coordinate, get_coordinates, parse_date
-=======
-from couchers.models import Base
-from couchers.utils import parse_date
->>>>>>> 42f2e05f
 from tests.test_communities import create_1d_point, get_community_id, testing_communities
 from tests.test_fixtures import create_schema_from_models, drop_all, testconfig
 
@@ -91,7 +88,6 @@
         assert get_parent_node_at_location(session, create_1d_point(51)).id == w_id
 
 
-<<<<<<< HEAD
 def test_create_coordinate():
     longitudes = [
         (-185.0, 175.0),
@@ -124,7 +120,8 @@
                     assert longitude == -lng_expected
                 else:
                     assert longitude == lng_expected
-=======
+
+
 def pg_dump():
     return subprocess.run(
         ["pg_dump", "-s", config["DATABASE_CONNECTION_STRING"]], stdout=subprocess.PIPE, encoding="ascii", check=True
@@ -194,5 +191,4 @@
     )
     print(diff)
     success = diff == ""
-    assert success
->>>>>>> 42f2e05f
+    assert success