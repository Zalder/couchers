import difflib
import re
import subprocess

from couchers.config import config
from couchers.db import (
    apply_migrations,
    get_engine,
    get_parent_node_at_location,
    is_valid_email,
    is_valid_name,
    is_valid_user_id,
    is_valid_username,
    session_scope,
)
<<<<<<< HEAD
from couchers.models import Base
=======
from couchers.utils import parse_date
>>>>>>> a4fd514f
from tests.test_communities import create_1d_point, get_community_id, testing_communities
from tests.test_fixtures import create_schema_from_models, drop_all, testconfig


def test_is_valid_user_id():
    assert is_valid_user_id("10")
    assert not is_valid_user_id("1a")
    assert not is_valid_user_id("01")


def test_is_valid_email():
    assert is_valid_email("a@b.cc")
    assert is_valid_email("te.st+email.valid@a.org.au.xx.yy")
    assert not is_valid_email("test email@couchers.org")
    assert not is_valid_email(".testemail@couchers.org")
    assert not is_valid_email("testemail@couchersorg")


def test_is_valid_username():
    assert is_valid_username("user")
    assert is_valid_username("us")
    assert is_valid_username("us_er")
    assert is_valid_username("us_er1")
    assert not is_valid_username("us_")
    assert not is_valid_username("u")
    assert not is_valid_username("1us")
    assert not is_valid_username("User")


def test_is_valid_name():
    assert is_valid_name("a")
    assert is_valid_name("a b")
    assert is_valid_name("1")
    assert is_valid_name("老子")
    assert not is_valid_name("	")
    assert not is_valid_name("")
    assert not is_valid_name(" ")


def test_parse_date():
    assert parse_date("2020-01-01") is not None
    assert parse_date("1900-01-01") is not None
    assert parse_date("2099-01-01") is not None
    assert not parse_date("2019-02-29")
    assert not parse_date("2019-22-01")
    assert not parse_date("2020-1-01")
    assert not parse_date("20-01-01")
    assert not parse_date("01-01-2020")
    assert not parse_date("2020/01/01")


def test_get_parent_node_at_location(testing_communities):
    with session_scope() as session:
        w_id = get_community_id(session, "World")  # 0 to 100
        c1_id = get_community_id(session, "Country 1")  # 0 to 50
        c1r1_id = get_community_id(session, "Country 1, Region 1")  # 0 to 10
        c1r1c1_id = get_community_id(session, "Country 1, Region 1, City 1")  # 0 to 5
        c1r1c2_id = get_community_id(session, "Country 1, Region 1, City 2")  # 7 to 10
        c1r2_id = get_community_id(session, "Country 1, Region 2")  # 20 to 25
        c1r2c1_id = get_community_id(session, "Country 1, Region 2, City 1")  # 21 to 23
        c2_id = get_community_id(session, "Country 2")  # 52 to 100
        c2r1_id = get_community_id(session, "Country 2, Region 1")  # 52 to 71
        c2r1c1_id = get_community_id(session, "Country 2, Region 1, City 1")  # 53 to 70

        assert get_parent_node_at_location(session, create_1d_point(1)).id == c1r1c1_id
        assert get_parent_node_at_location(session, create_1d_point(3)).id == c1r1c1_id
        assert get_parent_node_at_location(session, create_1d_point(6)).id == c1r1_id
        assert get_parent_node_at_location(session, create_1d_point(8)).id == c1r1c2_id
        assert get_parent_node_at_location(session, create_1d_point(15)).id == c1_id
        assert get_parent_node_at_location(session, create_1d_point(51)).id == w_id


def pg_dump():
    return subprocess.run(
        ["pg_dump", "-s", config["DATABASE_CONNECTION_STRING"]], stdout=subprocess.PIPE, encoding="ascii", check=True
    ).stdout


def sort_pg_dump_output(output):
    # Temporary replace newline with another character for easier
    # pattern matching.
    s = output.replace("\n", "§")

    s = re.sub(r" \(§(.*?)§\);", lambda m: " (§" + ",§".join(sorted(m.group(1).split(",§"))) + "§);", s)

    s = "§-- ".join(sorted(s.split("§-- ")))

    return s.replace("§", "\n")


def test_sort_pg_dump_output():
    assert sort_pg_dump_output(" (\nb,\nc,\na\n);\n") == " (\na,\nb,\nc\n);\n"


def strip_leading_whitespace(lines):
    return [s.lstrip() for s in lines]


def test_migrations():
    drop_all()
    # rebuild it with alembic migrations
    apply_migrations()

    with_migrations = sort_pg_dump_output(pg_dump())

    drop_all()
    # create everything from the current models, not incrementally
    # through migrations
    create_schema_from_models()

    from_scratch = sort_pg_dump_output(pg_dump())

    def massage(s):
        # filter out alembic tables
        s = "\n-- ".join(x for x in s.split("\n-- ")
                         if not x.startswith("Name: alembic_"))

        return strip_leading_whitespace(s.splitlines())

    diff = "\n".join(difflib.unified_diff(massage(with_migrations),
                                          massage(from_scratch),
                                          fromfile="migrations",
                                          tofile="model"))
    print(diff)
    success = diff == ""
    assert success<|MERGE_RESOLUTION|>--- conflicted
+++ resolved
@@ -13,11 +13,8 @@
     is_valid_username,
     session_scope,
 )
-<<<<<<< HEAD
 from couchers.models import Base
-=======
 from couchers.utils import parse_date
->>>>>>> a4fd514f
 from tests.test_communities import create_1d_point, get_community_id, testing_communities
 from tests.test_fixtures import create_schema_from_models, drop_all, testconfig
 
@@ -132,15 +129,13 @@
 
     def massage(s):
         # filter out alembic tables
-        s = "\n-- ".join(x for x in s.split("\n-- ")
-                         if not x.startswith("Name: alembic_"))
+        s = "\n-- ".join(x for x in s.split("\n-- ") if not x.startswith("Name: alembic_"))
 
         return strip_leading_whitespace(s.splitlines())
 
-    diff = "\n".join(difflib.unified_diff(massage(with_migrations),
-                                          massage(from_scratch),
-                                          fromfile="migrations",
-                                          tofile="model"))
+    diff = "\n".join(
+        difflib.unified_diff(massage(with_migrations), massage(from_scratch), fromfile="migrations", tofile="model")
+    )
     print(diff)
     success = diff == ""
     assert success