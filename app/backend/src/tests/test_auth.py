import http.cookies

import grpc
import pytest
from google.protobuf import empty_pb2

from couchers import errors
from couchers.crypto import hash_password, random_hex
from couchers.db import session_scope
from couchers.models import (
    ContributeOption,
    ContributorForm,
    LoginToken,
    PasswordResetToken,
    SignupFlow,
    User,
    UserSession,
)
from proto import api_pb2, auth_pb2
from tests.test_fixtures import (  # noqa
    api_session,
    auth_api_session,
    db,
    fast_passwords,
    generate_user,
    real_api_session,
    testconfig,
)


@pytest.fixture(autouse=True)
def _(testconfig):
    pass


def get_session_cookie_token(metadata_interceptor):
    return http.cookies.SimpleCookie(metadata_interceptor.latest_headers["set-cookie"])["couchers-sesh"].value


def test_UsernameValid(db):
    with auth_api_session() as (auth_api, metadata_interceptor):
        assert auth_api.UsernameValid(auth_pb2.UsernameValidReq(username="test")).valid

    with auth_api_session() as (auth_api, metadata_interceptor):
        assert not auth_api.UsernameValid(auth_pb2.UsernameValidReq(username="")).valid


def test_signup_incremental(db):
    with auth_api_session() as (auth_api, metadata_interceptor):
        res = auth_api.SignupFlow(
            auth_pb2.SignupFlowReq(
                basic=auth_pb2.SignupBasic(name="testing", email="a@b.com"),
            )
        )

    flow_token = res.flow_token
    assert res.flow_token
    assert not res.HasField("auth_res")
    assert not res.need_basic
    assert res.need_account
    assert res.need_feedback
    assert res.need_verify_email

    # read out the signup token directly from the database for now
    with session_scope() as session:
        flow = session.query(SignupFlow).filter(SignupFlow.flow_token == flow_token).one()
        assert flow.email_sent
        assert not flow.email_verified
        email_token = flow.email_token

    with auth_api_session() as (auth_api, metadata_interceptor):
        res = auth_api.SignupFlow(auth_pb2.SignupFlowReq(flow_token=flow_token))

    assert res.flow_token == flow_token
    assert not res.HasField("auth_res")
    assert not res.need_basic
    assert res.need_account
    assert res.need_feedback
    assert res.need_verify_email

    # Add feedback
    with auth_api_session() as (auth_api, metadata_interceptor):
        res = auth_api.SignupFlow(
            auth_pb2.SignupFlowReq(
                flow_token=flow_token,
                feedback=auth_pb2.ContributorForm(
                    ideas="I'm a robot, incapable of original ideation",
                    features="I love all your features",
                    experience="I haven't done couch surfing before",
                    contribute=auth_pb2.CONTRIBUTE_OPTION_YES,
                    contribute_ways=["serving", "backend"],
                    expertise="I'd love to be your server: I can compute very fast, but only simple opcodes",
                ),
            )
        )

    assert res.flow_token == flow_token
    assert not res.HasField("auth_res")
    assert not res.need_basic
    assert res.need_account
    assert not res.need_feedback
    assert res.need_verify_email

    # Verify email
    with auth_api_session() as (auth_api, metadata_interceptor):
        res = auth_api.SignupFlow(
            auth_pb2.SignupFlowReq(
                flow_token=flow_token,
                email_token=email_token,
            )
        )

    assert res.flow_token == flow_token
    assert not res.HasField("auth_res")
    assert not res.need_basic
    assert res.need_account
    assert not res.need_feedback
    assert not res.need_verify_email

    # Finally finish off account info
    with auth_api_session() as (auth_api, metadata_interceptor):
        res = auth_api.SignupFlow(
            auth_pb2.SignupFlowReq(
                flow_token=flow_token,
                account=auth_pb2.SignupAccount(
                    username="frodo",
                    birthdate="1970-01-01",
                    gender="Bot",
                    hosting_status=api_pb2.HOSTING_STATUS_MAYBE,
                    city="New York City",
                    lat=40.7331,
                    lng=-73.9778,
                    radius=500,
                    accept_tos=True,
                ),
            )
        )

    assert not res.flow_token
    assert res.HasField("auth_res")
    assert res.auth_res.user_id
    assert not res.auth_res.jailed
    assert not res.need_basic
    assert not res.need_account
    assert not res.need_feedback
    assert not res.need_verify_email

    user_id = res.auth_res.user_id

    sess_token = get_session_cookie_token(metadata_interceptor)

    with api_session(sess_token) as api:
        res = api.GetUser(api_pb2.GetUserReq(user=str(user_id)))

    assert res.username == "frodo"
    assert res.gender == "Bot"
    assert res.hosting_status == api_pb2.HOSTING_STATUS_MAYBE
    assert res.city == "New York City"
    assert res.lat == 40.7331
    assert res.lng == -73.9778
    assert res.radius == 500

    with session_scope() as session:
        form = session.query(ContributorForm).one()

        assert form.ideas == "I'm a robot, incapable of original ideation"
        assert form.features == "I love all your features"
        assert form.experience == "I haven't done couch surfing before"
        assert form.contribute == ContributeOption.yes
        assert form.contribute_ways == ["serving", "backend"]
        assert form.expertise == "I'd love to be your server: I can compute very fast, but only simple opcodes"


def _quick_signup():
    with auth_api_session() as (auth_api, metadata_interceptor):
        res = auth_api.SignupFlow(
            auth_pb2.SignupFlowReq(
                basic=auth_pb2.SignupBasic(name="testing", email="a@b.com"),
                account=auth_pb2.SignupAccount(
                    username="frodo",
                    birthdate="1970-01-01",
                    gender="Bot",
                    hosting_status=api_pb2.HOSTING_STATUS_CAN_HOST,
                    city="New York City",
                    lat=40.7331,
                    lng=-73.9778,
                    radius=500,
                    accept_tos=True,
                ),
                feedback=auth_pb2.ContributorForm(),
            )
        )

    flow_token = res.flow_token

    assert res.flow_token
    assert not res.HasField("auth_res")
    assert not res.need_basic
    assert not res.need_account
    assert not res.need_feedback
    assert res.need_verify_email

    # read out the signup token directly from the database for now
    with session_scope() as session:
        flow = session.query(SignupFlow).filter(SignupFlow.flow_token == flow_token).one()
        assert flow.email_sent
        assert not flow.email_verified
        email_token = flow.email_token

    with auth_api_session() as (auth_api, metadata_interceptor):
        res = auth_api.SignupFlow(auth_pb2.SignupFlowReq(email_token=email_token))

    assert not res.flow_token
    assert res.HasField("auth_res")
    assert res.auth_res.user_id
    assert not res.auth_res.jailed
    assert not res.need_basic
    assert not res.need_account
    assert not res.need_feedback
    assert not res.need_verify_email

    user_id = res.auth_res.user_id

    # make sure we got the right token in a cookie
    with session_scope() as session:
<<<<<<< HEAD
        token = session.query(User, UserSession).filter(User.id == user_id).one().UserSession.token
=======
        token = (
            session.query(UserSession).join(User, UserSession.user_id == User.id).filter(User.username == "frodo").one()
        ).token
>>>>>>> d6c526cd
    assert get_session_cookie_token(metadata_interceptor) == token


def test_signup(db, fast_passwords):
    _quick_signup()


def test_basic_login(db, fast_passwords):
    # Create our test user using signup
    _quick_signup()

    with auth_api_session() as (auth_api, metadata_interceptor):
        reply = auth_api.Login(auth_pb2.LoginReq(user="frodo"))
    assert reply.next_step == auth_pb2.LoginRes.LoginStep.SENT_LOGIN_EMAIL

    # backdoor to find login token
    with session_scope() as session:
        entry = session.query(LoginToken).one()
        login_token = entry.token

    with auth_api_session() as (auth_api, metadata_interceptor):
        reply = auth_api.CompleteTokenLogin(auth_pb2.CompleteTokenLoginReq(login_token=login_token))

    reply_token = get_session_cookie_token(metadata_interceptor)

    with session_scope() as session:
        token = (
            session.query(UserSession)
            .join(User, UserSession.user_id == User.id)
            .filter(User.username == "frodo")
            .filter(UserSession.token == reply_token)
            .one_or_none()
        ).token
        assert token

    # log out
    with auth_api_session() as (auth_api, metadata_interceptor):
        reply = auth_api.Deauthenticate(empty_pb2.Empty(), metadata=(("cookie", f"couchers-sesh={reply_token}"),))


def test_login_tokens_invalidate_after_use(db, fast_passwords):
    _quick_signup()
    with auth_api_session() as (auth_api, metadata_interceptor):
        reply = auth_api.Login(auth_pb2.LoginReq(user="frodo"))
    assert reply.next_step == auth_pb2.LoginRes.LoginStep.SENT_LOGIN_EMAIL

    with session_scope() as session:
        login_token = session.query(LoginToken).one().token

    with auth_api_session() as (auth_api, metadata_interceptor):
        auth_api.CompleteTokenLogin(auth_pb2.CompleteTokenLoginReq(login_token=login_token))
    session_token = get_session_cookie_token(metadata_interceptor)

    with auth_api_session() as (auth_api, metadata_interceptor), pytest.raises(grpc.RpcError):
        # check we can't login again
        auth_api.CompleteTokenLogin(auth_pb2.CompleteTokenLoginReq(login_token=login_token))


def test_banned_user(db, fast_passwords):
    _quick_signup()
    with auth_api_session() as (auth_api, metadata_interceptor):
        reply = auth_api.Login(auth_pb2.LoginReq(user="frodo"))
    assert reply.next_step == auth_pb2.LoginRes.LoginStep.SENT_LOGIN_EMAIL

    with session_scope() as session:
        login_token = session.query(LoginToken).one().token

    with session_scope() as session:
        session.query(User).one().is_banned = True

    with auth_api_session() as (auth_api, metadata_interceptor):
        with pytest.raises(grpc.RpcError):
            auth_api.CompleteTokenLogin(auth_pb2.CompleteTokenLoginReq(login_token=login_token))


def test_deleted_user(db, fast_passwords):
    _quick_signup()

    with session_scope() as session:
        session.query(User).one().is_deleted = True

    with auth_api_session() as (auth_api, metadata_interceptor):
        with pytest.raises(grpc.RpcError) as e:
            reply = auth_api.Login(auth_pb2.LoginReq(user="frodo"))
        assert e.value.code() == grpc.StatusCode.NOT_FOUND
        assert e.value.details() == errors.USER_NOT_FOUND


def test_invalid_token(db):
    user1, token1 = generate_user()
    user2, token2 = generate_user()

    wrong_token = random_hex(32)

    with real_api_session(wrong_token) as api, pytest.raises(grpc.RpcError) as e:
        res = api.GetUser(api_pb2.GetUserReq(user=user2.username))

    assert e.value.code() == grpc.StatusCode.UNAUTHENTICATED
    assert e.value.details() == "Unauthorized"


def test_password_reset(db, fast_passwords):
    user, token = generate_user(hashed_password=hash_password("mypassword"))

    with auth_api_session() as (auth_api, metadata_interceptor):
        res = auth_api.ResetPassword(
            auth_pb2.ResetPasswordReq(
                user=user.username,
            )
        )

    with session_scope() as session:
        token = session.query(PasswordResetToken).one().token

    with auth_api_session() as (auth_api, metadata_interceptor):
        res = auth_api.CompletePasswordReset(auth_pb2.CompletePasswordResetReq(password_reset_token=token))

    with session_scope() as session:
        user = session.query(User).one()
        assert not user.has_password


def test_password_reset_no_such_user(db):
    user, token = generate_user()

    with auth_api_session() as (auth_api, metadata_interceptor):
        res = auth_api.ResetPassword(
            auth_pb2.ResetPasswordReq(
                user="nonexistentuser",
            )
        )

    with session_scope() as session:
        res = session.query(PasswordResetToken).one_or_none()

    assert res is None


def test_password_reset_invalid_token(db, fast_passwords):
    password = random_hex()
    user, token = generate_user(hashed_password=hash_password(password))

    with auth_api_session() as (auth_api, metadata_interceptor):
        res = auth_api.ResetPassword(
            auth_pb2.ResetPasswordReq(
                user=user.username,
            )
        )

    with session_scope() as session:
        token = session.query(PasswordResetToken).one().token

    with auth_api_session() as (auth_api, metadata_interceptor), pytest.raises(grpc.RpcError) as e:
        res = auth_api.CompletePasswordReset(auth_pb2.CompletePasswordResetReq(password_reset_token="wrongtoken"))
    assert e.value.code() == grpc.StatusCode.NOT_FOUND
    assert e.value.details() == errors.INVALID_TOKEN

    with session_scope() as session:
        user = session.query(User).one()
        assert user.hashed_password == hash_password(password)


def test_logout_invalid_token(db, fast_passwords):
    # Create our test user using signup
    _quick_signup()

    with auth_api_session() as (auth_api, metadata_interceptor):
        reply = auth_api.Login(auth_pb2.LoginReq(user="frodo"))
    assert reply.next_step == auth_pb2.LoginRes.LoginStep.SENT_LOGIN_EMAIL

    # backdoor to find login token
    with session_scope() as session:
        entry = session.query(LoginToken).one()
        login_token = entry.token

    with auth_api_session() as (auth_api, metadata_interceptor):
        auth_api.CompleteTokenLogin(auth_pb2.CompleteTokenLoginReq(login_token=login_token))

    reply_token = get_session_cookie_token(metadata_interceptor)

    # delete all login tokens
    with session_scope() as session:
        session.query(LoginToken).delete()

    # log out with non-existent token should still return a valid result
    with auth_api_session() as (auth_api, metadata_interceptor):
        auth_api.Deauthenticate(empty_pb2.Empty(), metadata=(("cookie", f"couchers-sesh={reply_token}"),))

    reply_token = get_session_cookie_token(metadata_interceptor)
    # make sure we set an empty cookie
    assert reply_token == ""


def test_signup_invalid_birthdate(db):
    with auth_api_session() as (auth_api, metadata_interceptor):
        with pytest.raises(grpc.RpcError) as e:
            auth_api.SignupFlow(
                auth_pb2.SignupFlowReq(
                    basic=auth_pb2.SignupBasic(name="Räksmörgås", email="a1@b.com"),
                    account=auth_pb2.SignupAccount(
                        username="frodo",
                        city="Minas Tirith",
                        birthdate="9999-12-31",  # arbitrary future birthdate
                        gender="Robot",
                        hosting_status=api_pb2.HOSTING_STATUS_CAN_HOST,
                        lat=1,
                        lng=1,
                        radius=100,
                        accept_tos=True,
                    ),
                    feedback=auth_pb2.ContributorForm(),
                )
            )
        assert e.value.code() == grpc.StatusCode.FAILED_PRECONDITION
        assert e.value.details() == errors.INVALID_BIRTHDATE

        res = auth_api.SignupFlow(
            auth_pb2.SignupFlowReq(
                basic=auth_pb2.SignupBasic(name="Christopher", email="a2@b.com"),
                account=auth_pb2.SignupAccount(
                    username="ceelo",
                    city="New York City",
                    birthdate="2000-12-31",  # arbitrary birthdate older than 18 years
                    gender="Helicopter",
                    hosting_status=api_pb2.HOSTING_STATUS_CAN_HOST,
                    lat=1,
                    lng=1,
                    radius=100,
                    accept_tos=True,
                ),
                feedback=auth_pb2.ContributorForm(),
            )
        )

        assert res.flow_token

        with pytest.raises(grpc.RpcError) as e:
            auth_api.SignupFlow(
                auth_pb2.SignupFlowReq(
                    basic=auth_pb2.SignupBasic(name="Franklin", email="a3@b.com"),
                    account=auth_pb2.SignupAccount(
                        username="franklin",
                        city="Los Santos",
                        birthdate="2004-04-09",  # arbitrary birthdate around 17 years
                        gender="Male",
                        hosting_status=api_pb2.HOSTING_STATUS_CAN_HOST,
                        lat=1,
                        lng=1,
                        radius=100,
                        accept_tos=True,
                    ),
                    feedback=auth_pb2.ContributorForm(),
                )
            )
        assert e.value.code() == grpc.StatusCode.FAILED_PRECONDITION
        assert e.value.details() == errors.INVALID_BIRTHDATE

        with session_scope() as session:
            assert session.query(SignupFlow).count() == 1


def test_signup_invalid_email(db):
    with auth_api_session() as (auth_api, metadata_interceptor):
        with pytest.raises(grpc.RpcError) as e:
            reply = auth_api.SignupFlow(auth_pb2.SignupFlowReq(basic=auth_pb2.SignupBasic(name="frodo", email="a")))
        assert e.value.code() == grpc.StatusCode.INVALID_ARGUMENT
        assert e.value.details() == errors.INVALID_EMAIL

    with auth_api_session() as (auth_api, metadata_interceptor):
        with pytest.raises(grpc.RpcError) as e:
            reply = auth_api.SignupFlow(auth_pb2.SignupFlowReq(basic=auth_pb2.SignupBasic(name="frodo", email="a@b")))
        assert e.value.code() == grpc.StatusCode.INVALID_ARGUMENT
        assert e.value.details() == errors.INVALID_EMAIL

    with auth_api_session() as (auth_api, metadata_interceptor):
        with pytest.raises(grpc.RpcError) as e:
            reply = auth_api.SignupFlow(auth_pb2.SignupFlowReq(basic=auth_pb2.SignupBasic(name="frodo", email="a@b.")))
        assert e.value.code() == grpc.StatusCode.INVALID_ARGUMENT
        assert e.value.details() == errors.INVALID_EMAIL

    with auth_api_session() as (auth_api, metadata_interceptor):
        with pytest.raises(grpc.RpcError) as e:
            reply = auth_api.SignupFlow(auth_pb2.SignupFlowReq(basic=auth_pb2.SignupBasic(name="frodo", email="a@b.c")))
        assert e.value.code() == grpc.StatusCode.INVALID_ARGUMENT
        assert e.value.details() == errors.INVALID_EMAIL


def test_signup_existing_email(db):
    # Signed up user
    user, _ = generate_user()

    with auth_api_session() as (auth_api, metadata_interceptor):
        with pytest.raises(grpc.RpcError) as e:
            reply = auth_api.SignupFlow(
                auth_pb2.SignupFlowReq(basic=auth_pb2.SignupBasic(name="frodo", email=user.email))
            )
        assert e.value.code() == grpc.StatusCode.FAILED_PRECONDITION
        assert e.value.details() == errors.SIGNUP_FLOW_EMAIL_TAKEN


def test_successful_authenticate(db, fast_passwords):
    user, _ = generate_user(hashed_password=hash_password("password"))

    # Authenticate with username
    with auth_api_session() as (auth_api, metadata_interceptor):
        reply = auth_api.Authenticate(auth_pb2.AuthReq(user=user.username, password="password"))
    assert reply.jailed == False

    # Authenticate with email
    with auth_api_session() as (auth_api, metadata_interceptor):
        reply = auth_api.Authenticate(auth_pb2.AuthReq(user=user.email, password="password"))
    assert reply.jailed == False


def test_unsuccessful_authenticate(db, fast_passwords):
    user, _ = generate_user(hashed_password=hash_password("password"))

    # Invalid password
    with auth_api_session() as (auth_api, metadata_interceptor):
        with pytest.raises(grpc.RpcError) as e:
            reply = auth_api.Authenticate(auth_pb2.AuthReq(user=user.username, password="incorrectpassword"))
        assert e.value.code() == grpc.StatusCode.NOT_FOUND
        assert e.value.details() == errors.INVALID_USERNAME_OR_PASSWORD

    # Invalid username
    with auth_api_session() as (auth_api, metadata_interceptor):
        with pytest.raises(grpc.RpcError) as e:
            reply = auth_api.Authenticate(auth_pb2.AuthReq(user="notarealusername", password="password"))
        assert e.value.code() == grpc.StatusCode.NOT_FOUND
        assert e.value.details() == errors.INVALID_USERNAME_OR_PASSWORD

    # Invalid email
    with auth_api_session() as (auth_api, metadata_interceptor):
        with pytest.raises(grpc.RpcError) as e:
            reply = auth_api.Authenticate(
                auth_pb2.AuthReq(user=f"{random_hex(12)}@couchers.org.invalid", password="password")
            )
        assert e.value.code() == grpc.StatusCode.NOT_FOUND
        assert e.value.details() == errors.INVALID_USERNAME_OR_PASSWORD

    # Invalid id
    with auth_api_session() as (auth_api, metadata_interceptor):
        with pytest.raises(grpc.RpcError) as e:
            reply = auth_api.Authenticate(auth_pb2.AuthReq(user="-1", password="password"))
        assert e.value.code() == grpc.StatusCode.NOT_FOUND
        assert e.value.details() == errors.INVALID_USERNAME_OR_PASSWORD

    # No Password
    user_without_pass, _ = generate_user(hashed_password=None)

    with auth_api_session() as (auth_api, metadata_interceptor):
        with pytest.raises(grpc.RpcError) as e:
            reply = auth_api.Authenticate(auth_pb2.AuthReq(user=user_without_pass.username, password="password"))
        assert e.value.code() == grpc.StatusCode.FAILED_PRECONDITION
        assert e.value.details() == errors.NO_PASSWORD


def test_successful_login(db):
    user, _ = generate_user()
    # Valid email login
    with auth_api_session() as (auth_api, metadata_interceptor):
        reply = auth_api.Login(auth_pb2.LoginReq(user=user.email))
    assert reply.next_step == auth_pb2.LoginRes.LoginStep.NEED_PASSWORD

    # Valid username login
    with auth_api_session() as (auth_api, metadata_interceptor):
        reply = auth_api.Login(auth_pb2.LoginReq(user=user.username))
    assert reply.next_step == auth_pb2.LoginRes.LoginStep.NEED_PASSWORD


def test_unsuccessful_login(db):
    # Invalid email, user doesn't exist
    with auth_api_session() as (auth_api, metadata_interceptor):
        with pytest.raises(grpc.RpcError) as e:
            reply = auth_api.Login(auth_pb2.LoginReq(user=f"{random_hex(12)}@couchers.org.invalid"))
        assert e.value.code() == grpc.StatusCode.NOT_FOUND
        assert e.value.details() == errors.USER_NOT_FOUND

    # Invalid id
    with auth_api_session() as (auth_api, metadata_interceptor):
        with pytest.raises(grpc.RpcError) as e:
            reply = auth_api.Login(auth_pb2.LoginReq(user="-1"))
        assert e.value.code() == grpc.StatusCode.NOT_FOUND
        assert e.value.details() == errors.USER_NOT_FOUND

    # Invalid username
    with auth_api_session() as (auth_api, metadata_interceptor):
        with pytest.raises(grpc.RpcError) as e:
            reply = auth_api.Login(auth_pb2.LoginReq(user="notarealusername"))
        assert e.value.code() == grpc.StatusCode.NOT_FOUND
        assert e.value.details() == errors.USER_NOT_FOUND

    testing_email = f"{random_hex(12)}@couchers.org.invalid"
    # No Password
    user_without_pass, _ = generate_user(hashed_password=None)

    with auth_api_session() as (auth_api, metadata_interceptor):
        reply = auth_api.Login(auth_pb2.LoginReq(user=user_without_pass.username))
    assert reply.next_step == auth_pb2.LoginRes.LoginStep.SENT_LOGIN_EMAIL


def test_complete_signup(db):
    testing_email = f"{random_hex(12)}@couchers.org.invalid"
    with auth_api_session() as (auth_api, metadata_interceptor):
        reply = auth_api.SignupFlow(
            auth_pb2.SignupFlowReq(basic=auth_pb2.SignupBasic(name="Tester", email=testing_email))
        )

    flow_token = reply.flow_token

    with auth_api_session() as (auth_api, metadata_interceptor):
        # Invalid username
        with pytest.raises(grpc.RpcError) as e:
            reply = auth_api.SignupFlow(
                auth_pb2.SignupFlowReq(
                    flow_token=flow_token,
                    account=auth_pb2.SignupAccount(
                        username=" ",
                        city="Minas Tirith",
                        birthdate="1980-12-31",
                        gender="Robot",
                        hosting_status=api_pb2.HOSTING_STATUS_CAN_HOST,
                        lat=1,
                        lng=1,
                        radius=100,
                        accept_tos=True,
                    ),
                )
            )
        assert e.value.code() == grpc.StatusCode.INVALID_ARGUMENT
        assert e.value.details() == errors.INVALID_USERNAME

    with auth_api_session() as (auth_api, metadata_interceptor):
        # Invalid name
        with pytest.raises(grpc.RpcError) as e:
            reply = auth_api.SignupFlow(
                auth_pb2.SignupFlowReq(
                    basic=auth_pb2.SignupBasic(name=" ", email=f"{random_hex(12)}@couchers.org.invalid")
                )
            )
        assert e.value.code() == grpc.StatusCode.INVALID_ARGUMENT
        assert e.value.details() == errors.INVALID_NAME

    with auth_api_session() as (auth_api, metadata_interceptor):
        # Hosting status required
        with pytest.raises(grpc.RpcError) as e:
            reply = auth_api.SignupFlow(
                auth_pb2.SignupFlowReq(
                    flow_token=flow_token,
                    account=auth_pb2.SignupAccount(
                        username="frodo",
                        city="Minas Tirith",
                        birthdate="1980-12-31",
                        gender="Robot",
                        hosting_status=None,
                        lat=1,
                        lng=1,
                        radius=100,
                        accept_tos=True,
                    ),
                )
            )
        assert e.value.code() == grpc.StatusCode.INVALID_ARGUMENT
        assert e.value.details() == errors.HOSTING_STATUS_REQUIRED

    user, _ = generate_user()
    with auth_api_session() as (auth_api, metadata_interceptor):
        # Username unavailable
        with pytest.raises(grpc.RpcError) as e:
            reply = auth_api.SignupFlow(
                auth_pb2.SignupFlowReq(
                    flow_token=flow_token,
                    account=auth_pb2.SignupAccount(
                        username=user.username,
                        city="Minas Tirith",
                        birthdate="1980-12-31",
                        gender="Robot",
                        hosting_status=api_pb2.HOSTING_STATUS_CAN_HOST,
                        lat=1,
                        lng=1,
                        radius=100,
                        accept_tos=True,
                    ),
                )
            )
        assert e.value.code() == grpc.StatusCode.FAILED_PRECONDITION
        assert e.value.details() == errors.USERNAME_NOT_AVAILABLE

    with auth_api_session() as (auth_api, metadata_interceptor):
        # Invalid coordinate
        with pytest.raises(grpc.RpcError) as e:
            reply = auth_api.SignupFlow(
                auth_pb2.SignupFlowReq(
                    flow_token=flow_token,
                    account=auth_pb2.SignupAccount(
                        username="frodo",
                        city="Minas Tirith",
                        birthdate="1980-12-31",
                        gender="Robot",
                        hosting_status=api_pb2.HOSTING_STATUS_CAN_HOST,
                        lat=0,
                        lng=0,
                        radius=100,
                        accept_tos=True,
                    ),
                )
            )
        assert e.value.code() == grpc.StatusCode.INVALID_ARGUMENT
        assert e.value.details() == errors.INVALID_COORDINATE


# tests for ConfirmChangeEmail within test_account.py tests for test_ChangeEmail_*<|MERGE_RESOLUTION|>--- conflicted
+++ resolved
@@ -223,13 +223,9 @@
 
     # make sure we got the right token in a cookie
     with session_scope() as session:
-<<<<<<< HEAD
-        token = session.query(User, UserSession).filter(User.id == user_id).one().UserSession.token
-=======
         token = (
             session.query(UserSession).join(User, UserSession.user_id == User.id).filter(User.username == "frodo").one()
         ).token
->>>>>>> d6c526cd
     assert get_session_cookie_token(metadata_interceptor) == token
 
 
