--- conflicted
+++ resolved
@@ -73,13 +73,9 @@
         # pg_trgm is required for trigram based search
         # btree_gist is required for gist-based exclusion constraints
         session.execute(
-<<<<<<< HEAD
             text(
-                "DROP SCHEMA public CASCADE; CREATE SCHEMA public; CREATE EXTENSION postgis; CREATE EXTENSION pg_trgm; CREATE EXTENSION btree_gist;"
+                "DROP SCHEMA public CASCADE; DROP SCHEMA IF EXISTS logging CASCADE; CREATE SCHEMA public; CREATE SCHEMA logging; CREATE EXTENSION postgis; CREATE EXTENSION pg_trgm; CREATE EXTENSION btree_gist;"
             )
-=======
-            "DROP SCHEMA public CASCADE; DROP SCHEMA IF EXISTS logging CASCADE; CREATE SCHEMA public; CREATE SCHEMA logging; CREATE EXTENSION postgis; CREATE EXTENSION pg_trgm; CREATE EXTENSION btree_gist;"
->>>>>>> 94c3644e
         )
 
 
