from datetime import timedelta
from unittest.mock import patch

import grpc
import pytest
from google.protobuf import empty_pb2, wrappers_pb2
from sqlalchemy.sql import func

from couchers import errors
from couchers.crypto import hash_password, random_hex
from couchers.db import session_scope
from couchers.models import AccountDeletionToken, BackgroundJob, BackgroundJobType, ReasonForDeletion, Upload, User
from couchers.sql import couchers_select as select
from couchers.utils import now
from proto import account_pb2, auth_pb2
from tests.test_fixtures import account_session, auth_api_session, db, fast_passwords, generate_user, testconfig  # noqa


@pytest.fixture(autouse=True)
def _(testconfig):
    pass


def test_GetAccountInfo(db, fast_passwords):
    # without password
    user1, token1 = generate_user(hashed_password=None, email="funkybot@couchers.invalid")

    with account_session(token1) as account:
        res = account.GetAccountInfo(empty_pb2.Empty())
        assert res.login_method == account_pb2.GetAccountInfoRes.LoginMethod.MAGIC_LINK
        assert not res.has_password
        assert res.email == "funkybot@couchers.invalid"
        assert res.username == user1.username

    # with password
    user1, token1 = generate_user(hashed_password=hash_password(random_hex()), email="user@couchers.invalid")

    with account_session(token1) as account:
        res = account.GetAccountInfo(empty_pb2.Empty())
        assert res.login_method == account_pb2.GetAccountInfoRes.LoginMethod.PASSWORD
        assert res.has_password
        assert res.email == "user@couchers.invalid"
        assert res.username == user1.username


def test_GetAccountInfo_regression(db):
    # there was a bug in evaluating `has_completed_profile` on the backend (in python)
    # when about_me is None but the user has a key, it was failing because len(about_me) doesn't work on None
    uploader_user, _ = generate_user()
    with session_scope() as session:
        key = random_hex(32)
        filename = random_hex(32) + ".jpg"
        session.add(
            Upload(
                key=key,
                filename=filename,
                creator_user_id=uploader_user.id,
            )
        )
        session.commit()
    user, token = generate_user(about_me=None, avatar_key=key)

    with account_session(token) as account:
        res = account.GetAccountInfo(empty_pb2.Empty())


def test_ChangePassword_normal(db, fast_passwords):
    # user has old password and is changing to new password
    old_password = random_hex()
    new_password = random_hex()
    user, token = generate_user(hashed_password=hash_password(old_password))

    with account_session(token) as account:
        with patch("couchers.servicers.account.send_password_changed_email") as mock:
            account.ChangePassword(
                account_pb2.ChangePasswordReq(
                    old_password=wrappers_pb2.StringValue(value=old_password),
                    new_password=wrappers_pb2.StringValue(value=new_password),
                )
            )
        mock.assert_called_once()

    with session_scope() as session:
        updated_user = session.execute(select(User).where(User.id == user.id)).scalar_one()
        assert updated_user.hashed_password == hash_password(new_password)


def test_ChangePassword_regression(db, fast_passwords):
    # send_password_changed_email wasn't working
    # user has old password and is changing to new password
    old_password = random_hex()
    new_password = random_hex()
    user, token = generate_user(hashed_password=hash_password(old_password))

    with account_session(token) as account:
        account.ChangePassword(
            account_pb2.ChangePasswordReq(
                old_password=wrappers_pb2.StringValue(value=old_password),
                new_password=wrappers_pb2.StringValue(value=new_password),
            )
        )

    with session_scope() as session:
        updated_user = session.execute(select(User).where(User.id == user.id)).scalar_one()
        assert updated_user.hashed_password == hash_password(new_password)


def test_ChangePassword_normal_short_password(db, fast_passwords):
    # user has old password and is changing to new password, but used short password
    old_password = random_hex()
    new_password = random_hex(length=1)
    user, token = generate_user(hashed_password=hash_password(old_password))

    with account_session(token) as account:
        with pytest.raises(grpc.RpcError) as e:
            account.ChangePassword(
                account_pb2.ChangePasswordReq(
                    old_password=wrappers_pb2.StringValue(value=old_password),
                    new_password=wrappers_pb2.StringValue(value=new_password),
                )
            )
        assert e.value.code() == grpc.StatusCode.INVALID_ARGUMENT
        assert e.value.details() == errors.PASSWORD_TOO_SHORT

    with session_scope() as session:
        updated_user = session.execute(select(User).where(User.id == user.id)).scalar_one()
        assert updated_user.hashed_password == hash_password(old_password)


def test_ChangePassword_normal_long_password(db, fast_passwords):
    # user has old password and is changing to new password, but used short password
    old_password = random_hex()
    new_password = random_hex(length=1000)
    user, token = generate_user(hashed_password=hash_password(old_password))

    with account_session(token) as account:
        with pytest.raises(grpc.RpcError) as e:
            account.ChangePassword(
                account_pb2.ChangePasswordReq(
                    old_password=wrappers_pb2.StringValue(value=old_password),
                    new_password=wrappers_pb2.StringValue(value=new_password),
                )
            )
        assert e.value.code() == grpc.StatusCode.INVALID_ARGUMENT
        assert e.value.details() == errors.PASSWORD_TOO_LONG

    with session_scope() as session:
        updated_user = session.execute(select(User).where(User.id == user.id)).scalar_one()
        assert updated_user.hashed_password == hash_password(old_password)


def test_ChangePassword_normal_insecure_password(db, fast_passwords):
    # user has old password and is changing to new password, but used insecure password
    old_password = random_hex()
    new_password = "12345678"
    user, token = generate_user(hashed_password=hash_password(old_password))

    with account_session(token) as account:
        with pytest.raises(grpc.RpcError) as e:
            account.ChangePassword(
                account_pb2.ChangePasswordReq(
                    old_password=wrappers_pb2.StringValue(value=old_password),
                    new_password=wrappers_pb2.StringValue(value=new_password),
                )
            )
        assert e.value.code() == grpc.StatusCode.INVALID_ARGUMENT
        assert e.value.details() == errors.INSECURE_PASSWORD

    with session_scope() as session:
        updated_user = session.execute(select(User).where(User.id == user.id)).scalar_one()
        assert updated_user.hashed_password == hash_password(old_password)


def test_ChangePassword_normal_wrong_password(db, fast_passwords):
    # user has old password and is changing to new password, but used wrong old password
    old_password = random_hex()
    new_password = random_hex()
    user, token = generate_user(hashed_password=hash_password(old_password))

    with account_session(token) as account:
        with pytest.raises(grpc.RpcError) as e:
            account.ChangePassword(
                account_pb2.ChangePasswordReq(
                    old_password=wrappers_pb2.StringValue(value="wrong password"),
                    new_password=wrappers_pb2.StringValue(value=new_password),
                )
            )
        assert e.value.code() == grpc.StatusCode.INVALID_ARGUMENT
        assert e.value.details() == errors.INVALID_USERNAME_OR_PASSWORD

    with session_scope() as session:
        updated_user = session.execute(select(User).where(User.id == user.id)).scalar_one()
        assert updated_user.hashed_password == hash_password(old_password)


def test_ChangePassword_normal_no_password(db, fast_passwords):
    # user has old password and is changing to new password, but didn't supply old password
    old_password = random_hex()
    new_password = random_hex()
    user, token = generate_user(hashed_password=hash_password(old_password))

    with account_session(token) as account:
        with pytest.raises(grpc.RpcError) as e:
            account.ChangePassword(
                account_pb2.ChangePasswordReq(
                    new_password=wrappers_pb2.StringValue(value=new_password),
                )
            )
        assert e.value.code() == grpc.StatusCode.INVALID_ARGUMENT
        assert e.value.details() == errors.MISSING_PASSWORD

    with session_scope() as session:
        updated_user = session.execute(select(User).where(User.id == user.id)).scalar_one()
        assert updated_user.hashed_password == hash_password(old_password)


def test_ChangePassword_normal_no_passwords(db, fast_passwords):
    # user has old password and called with empty body
    old_password = random_hex()
    user, token = generate_user(hashed_password=hash_password(old_password))

    with account_session(token) as account:
        with pytest.raises(grpc.RpcError) as e:
            account.ChangePassword(account_pb2.ChangePasswordReq())
        assert e.value.code() == grpc.StatusCode.INVALID_ARGUMENT
        assert e.value.details() == errors.MISSING_BOTH_PASSWORDS

    with session_scope() as session:
        updated_user = session.execute(select(User).where(User.id == user.id)).scalar_one()
        assert updated_user.hashed_password == hash_password(old_password)


def test_ChangePassword_add(db, fast_passwords):
    # user does not have an old password and is adding a new password
    new_password = random_hex()
    user, token = generate_user(hashed_password=None)

    with account_session(token) as account:
        with patch("couchers.servicers.account.send_password_changed_email") as mock:
            account.ChangePassword(
                account_pb2.ChangePasswordReq(
                    new_password=wrappers_pb2.StringValue(value=new_password),
                )
            )
        mock.assert_called_once()

    with session_scope() as session:
        updated_user = session.execute(select(User).where(User.id == user.id)).scalar_one()
        assert updated_user.hashed_password == hash_password(new_password)


def test_ChangePassword_add_with_password(db, fast_passwords):
    # user does not have an old password and is adding a new password, but supplied a password
    new_password = random_hex()
    user, token = generate_user(hashed_password=None)

    with account_session(token) as account:
        with pytest.raises(grpc.RpcError) as e:
            account.ChangePassword(
                account_pb2.ChangePasswordReq(
                    old_password=wrappers_pb2.StringValue(value="wrong password"),
                    new_password=wrappers_pb2.StringValue(value=new_password),
                )
            )
        assert e.value.code() == grpc.StatusCode.INVALID_ARGUMENT
        assert e.value.details() == errors.NO_PASSWORD

    with session_scope() as session:
        updated_user = session.execute(select(User).where(User.id == user.id)).scalar_one()
        assert not updated_user.has_password


def test_ChangePassword_add_no_passwords(db, fast_passwords):
    # user does not have an old password and called with empty body
    user, token = generate_user(hashed_password=None)

    with account_session(token) as account:
        with pytest.raises(grpc.RpcError) as e:
            account.ChangePassword(account_pb2.ChangePasswordReq())
        assert e.value.code() == grpc.StatusCode.INVALID_ARGUMENT
        assert e.value.details() == errors.MISSING_BOTH_PASSWORDS

    with session_scope() as session:
        updated_user = session.execute(select(User).where(User.id == user.id)).scalar_one()
        assert updated_user.hashed_password == None


def test_ChangePassword_remove(db, fast_passwords):
    old_password = random_hex()
    user, token = generate_user(hashed_password=hash_password(old_password))

    with account_session(token) as account:
        with patch("couchers.servicers.account.send_password_changed_email") as mock:
            account.ChangePassword(
                account_pb2.ChangePasswordReq(
                    old_password=wrappers_pb2.StringValue(value=old_password),
                )
            )
        mock.assert_called_once()

    with session_scope() as session:
        updated_user = session.execute(select(User).where(User.id == user.id)).scalar_one()
        assert not updated_user.has_password


def test_ChangePassword_remove_wrong_password(db, fast_passwords):
    old_password = random_hex()
    user, token = generate_user(hashed_password=hash_password(old_password))

    with account_session(token) as account:
        with pytest.raises(grpc.RpcError) as e:
            account.ChangePassword(
                account_pb2.ChangePasswordReq(
                    old_password=wrappers_pb2.StringValue(value="wrong password"),
                )
            )
        assert e.value.code() == grpc.StatusCode.INVALID_ARGUMENT
        assert e.value.details() == errors.INVALID_USERNAME_OR_PASSWORD

    with session_scope() as session:
        updated_user = session.execute(select(User).where(User.id == user.id)).scalar_one()
        assert updated_user.hashed_password == hash_password(old_password)


def test_ChangeEmail_wrong_password(db, fast_passwords):
    password = random_hex()
    new_email = f"{random_hex()}@couchers.org.invalid"
    user, token = generate_user(hashed_password=hash_password(password))

    with account_session(token) as account:
        with pytest.raises(grpc.RpcError) as e:
            account.ChangeEmail(
                account_pb2.ChangeEmailReq(
                    password=wrappers_pb2.StringValue(value="wrong password"),
                    new_email=new_email,
                )
            )
        assert e.value.code() == grpc.StatusCode.INVALID_ARGUMENT
        assert e.value.details() == errors.INVALID_USERNAME_OR_PASSWORD

    with session_scope() as session:
        assert (
            session.execute(
                select(func.count())
                .select_from(User)
                .where(User.new_email_token_created <= func.now())
                .where(User.new_email_token_expiry >= func.now())
            )
        ).scalar_one() == 0


def test_ChangeEmail_wrong_email(db, fast_passwords):
    password = random_hex()
    new_email = f"{random_hex()}@couchers.org.invalid"
    user, token = generate_user(hashed_password=hash_password(password))

    with account_session(token) as account:
        with pytest.raises(grpc.RpcError) as e:
            account.ChangeEmail(
                account_pb2.ChangeEmailReq(
                    password=wrappers_pb2.StringValue(value="wrong password"),
                    new_email=new_email,
                )
            )
        assert e.value.code() == grpc.StatusCode.INVALID_ARGUMENT
        assert e.value.details() == errors.INVALID_USERNAME_OR_PASSWORD

    with session_scope() as session:
        assert (
            session.execute(
                select(func.count())
                .select_from(User)
                .where(User.new_email_token_created <= func.now())
                .where(User.new_email_token_expiry >= func.now())
            )
        ).scalar_one() == 0


def test_ChangeEmail_invalid_email(db, fast_passwords):
    password = random_hex()
    user, token = generate_user(hashed_password=hash_password(password))

    with account_session(token) as account:
        with pytest.raises(grpc.RpcError) as e:
            account.ChangeEmail(
                account_pb2.ChangeEmailReq(
                    password=wrappers_pb2.StringValue(value=password),
                    new_email="not a real email",
                )
            )
        assert e.value.code() == grpc.StatusCode.INVALID_ARGUMENT
        assert e.value.details() == errors.INVALID_EMAIL

    with session_scope() as session:
        assert (
            session.execute(
                select(func.count())
                .select_from(User)
                .where(User.new_email_token_created <= func.now())
                .where(User.new_email_token_expiry >= func.now())
            )
        ).scalar_one() == 0


def test_ChangeEmail_email_in_use(db, fast_passwords):
    password = random_hex()
    user, token = generate_user(hashed_password=hash_password(password))
    user2, token2 = generate_user(hashed_password=hash_password(password))

    with account_session(token) as account:
        with pytest.raises(grpc.RpcError) as e:
            account.ChangeEmail(
                account_pb2.ChangeEmailReq(
                    password=wrappers_pb2.StringValue(value=password),
                    new_email=user2.email,
                )
            )
        assert e.value.code() == grpc.StatusCode.INVALID_ARGUMENT
        assert e.value.details() == errors.INVALID_EMAIL

    with session_scope() as session:
        assert (
            session.execute(
                select(func.count())
                .select_from(User)
                .where(User.new_email_token_created <= func.now())
                .where(User.new_email_token_expiry >= func.now())
            )
        ).scalar_one() == 0


def test_ChangeEmail_no_change(db, fast_passwords):
    password = random_hex()
    user, token = generate_user(hashed_password=hash_password(password))

    with account_session(token) as account:
        with pytest.raises(grpc.RpcError) as e:
            account.ChangeEmail(
                account_pb2.ChangeEmailReq(
                    password=wrappers_pb2.StringValue(value=password),
                    new_email=user.email,
                )
            )
        assert e.value.code() == grpc.StatusCode.INVALID_ARGUMENT
        assert e.value.details() == errors.INVALID_EMAIL

    with session_scope() as session:
        assert (
            session.execute(
                select(func.count())
                .select_from(User)
                .where(User.new_email_token_created <= func.now())
                .where(User.new_email_token_expiry >= func.now())
            )
        ).scalar_one() == 0


def test_ChangeEmail_wrong_token(db, fast_passwords):
    password = random_hex()
    new_email = f"{random_hex()}@couchers.org.invalid"
    user, token = generate_user(hashed_password=None)

    with account_session(token) as account:
        account.ChangeEmail(
            account_pb2.ChangeEmailReq(
                new_email=new_email,
            )
        )

    with auth_api_session() as (auth_api, metadata_interceptor):
        with pytest.raises(grpc.RpcError) as e:
            res = auth_api.ConfirmChangeEmail(
                auth_pb2.ConfirmChangeEmailReq(
                    change_email_token="wrongtoken",
                )
            )
        assert e.value.code() == grpc.StatusCode.NOT_FOUND
        assert e.value.details() == errors.INVALID_TOKEN

    with session_scope() as session:
        user_updated = session.execute(select(User).where(User.id == user.id)).scalar_one()
        assert user_updated.email == user.email


def test_ChangeEmail_tokens_two_hour_window(db):
    def two_hours_one_minute_in_future():
        return now() + timedelta(hours=2, minutes=1)

    def one_minute_ago():
        return now() - timedelta(minutes=1)

    new_email = f"{random_hex()}@couchers.org.invalid"
    user, token = generate_user(hashed_password=None)

    with account_session(token) as account:
        account.ChangeEmail(
            account_pb2.ChangeEmailReq(
                new_email=new_email,
            )
        )

    with session_scope() as session:
        user = session.execute(select(User).where(User.id == user.id)).scalar_one()
        old_email_token = user.old_email_token
        new_email_token = user.new_email_token

    with patch("couchers.servicers.auth.now", one_minute_ago):
        with auth_api_session() as (auth_api, metadata_interceptor):
            with pytest.raises(grpc.RpcError) as e:
                auth_api.ConfirmChangeEmail(
                    auth_pb2.ConfirmChangeEmailReq(
                        change_email_token=old_email_token,
                    )
                )
            assert e.value.code() == grpc.StatusCode.NOT_FOUND
            assert e.value.details() == errors.INVALID_TOKEN

            with pytest.raises(grpc.RpcError) as e:
                auth_api.ConfirmChangeEmail(
                    auth_pb2.ConfirmChangeEmailReq(
                        change_email_token=new_email_token,
                    )
                )
            assert e.value.code() == grpc.StatusCode.NOT_FOUND
            assert e.value.details() == errors.INVALID_TOKEN

    with patch("couchers.servicers.auth.now", two_hours_one_minute_in_future):
        with auth_api_session() as (auth_api, metadata_interceptor):
            with pytest.raises(grpc.RpcError) as e:
                auth_api.ConfirmChangeEmail(
                    auth_pb2.ConfirmChangeEmailReq(
                        change_email_token=old_email_token,
                    )
                )
            assert e.value.code() == grpc.StatusCode.NOT_FOUND
            assert e.value.details() == errors.INVALID_TOKEN

            with pytest.raises(grpc.RpcError) as e:
                auth_api.ConfirmChangeEmail(
                    auth_pb2.ConfirmChangeEmailReq(
                        change_email_token=new_email_token,
                    )
                )
            assert e.value.code() == grpc.StatusCode.NOT_FOUND
            assert e.value.details() == errors.INVALID_TOKEN


def test_ChangeEmail_has_password(db, fast_passwords):
    password = random_hex()
    new_email = f"{random_hex()}@couchers.org.invalid"
    user, token = generate_user(hashed_password=hash_password(password))

    with account_session(token) as account:
        account.ChangeEmail(
            account_pb2.ChangeEmailReq(
                password=wrappers_pb2.StringValue(value=password),
                new_email=new_email,
            )
        )

    with session_scope() as session:
        user_updated = session.execute(select(User).where(User.id == user.id)).scalar_one()
        assert user_updated.email == user.email
        assert user_updated.new_email == new_email
        assert user_updated.old_email_token is None
        assert not user_updated.old_email_token_created
        assert not user_updated.old_email_token_expiry
        assert not user_updated.need_to_confirm_via_old_email
        assert user_updated.new_email_token is not None
        assert user_updated.new_email_token_created <= now()
        assert user_updated.new_email_token_expiry >= now()
        assert user_updated.need_to_confirm_via_new_email

        token = user_updated.new_email_token

    with auth_api_session() as (auth_api, metadata_interceptor):
        res = auth_api.ConfirmChangeEmail(
            auth_pb2.ConfirmChangeEmailReq(
                change_email_token=token,
            )
        )
        assert res.state == auth_pb2.EMAIL_CONFIRMATION_STATE_SUCCESS

    with session_scope() as session:
        user = session.execute(select(User).where(User.id == user.id)).scalar_one()
        assert user.email == new_email
        assert user.new_email is None
        assert user.old_email_token is None
        assert user.old_email_token_created is None
        assert user.old_email_token_expiry is None
        assert not user.need_to_confirm_via_old_email
        assert user.new_email_token is None
        assert user.new_email_token_created is None
        assert user.new_email_token_expiry is None
        assert not user.need_to_confirm_via_new_email


def test_ChangeEmail_no_password_confirm_with_old_email_first(db):
    new_email = f"{random_hex()}@couchers.org.invalid"
    user, token = generate_user(hashed_password=None)

    with account_session(token) as account:
        account.ChangeEmail(
            account_pb2.ChangeEmailReq(
                new_email=new_email,
            )
        )

    with session_scope() as session:
        user_updated = session.execute(select(User).where(User.id == user.id)).scalar_one()
        assert user_updated.email == user.email
        assert user_updated.new_email == new_email
        assert user_updated.old_email_token is not None
        assert user_updated.old_email_token_created <= now()
        assert user_updated.old_email_token_expiry >= now()
        assert user_updated.need_to_confirm_via_old_email
        assert user_updated.new_email_token is not None
        assert user_updated.new_email_token_created <= now()
        assert user_updated.new_email_token_expiry >= now()
        assert user_updated.need_to_confirm_via_new_email

        token = user_updated.old_email_token

    with auth_api_session() as (auth_api, metadata_interceptor):
        res = auth_api.ConfirmChangeEmail(
            auth_pb2.ConfirmChangeEmailReq(
                change_email_token=token,
            )
        )
        assert res.state == auth_pb2.EMAIL_CONFIRMATION_STATE_REQUIRES_CONFIRMATION_FROM_NEW_EMAIL

    with session_scope() as session:
        user_updated = session.execute(select(User).where(User.id == user.id)).scalar_one()
        assert user_updated.email == user.email
        assert user_updated.new_email == new_email
        assert user_updated.old_email_token is None
        assert user_updated.old_email_token_created is None
        assert user_updated.old_email_token_expiry is None
        assert not user_updated.need_to_confirm_via_old_email
        assert user_updated.new_email_token is not None
        assert user_updated.new_email_token_created <= now()
        assert user_updated.new_email_token_expiry >= now()
        assert user_updated.need_to_confirm_via_new_email

        token = user_updated.new_email_token

    with auth_api_session() as (auth_api, metadata_interceptor):
        res = auth_api.ConfirmChangeEmail(
            auth_pb2.ConfirmChangeEmailReq(
                change_email_token=token,
            )
        )
        assert res.state == auth_pb2.EMAIL_CONFIRMATION_STATE_SUCCESS

    with session_scope() as session:
        user = session.execute(select(User).where(User.id == user.id)).scalar_one()
        assert user.email == new_email
        assert user.new_email is None
        assert user.old_email_token is None
        assert user.old_email_token_created is None
        assert user.old_email_token_expiry is None
        assert not user.need_to_confirm_via_old_email
        assert user.new_email_token is None
        assert user.new_email_token_created is None
        assert user.new_email_token_expiry is None
        assert not user.need_to_confirm_via_new_email


def test_ChangeEmail_no_password_confirm_with_new_email_first(db):
    new_email = f"{random_hex()}@couchers.org.invalid"
    user, token = generate_user(hashed_password=None)

    with account_session(token) as account:
        account.ChangeEmail(
            account_pb2.ChangeEmailReq(
                new_email=new_email,
            )
        )

    with session_scope() as session:
        user_updated = session.execute(select(User).where(User.id == user.id)).scalar_one()
        assert user_updated.email == user.email
        assert user_updated.new_email == new_email
        assert user_updated.old_email_token is not None
        assert user_updated.old_email_token_created <= now()
        assert user_updated.old_email_token_expiry >= now()
        assert user_updated.need_to_confirm_via_old_email
        assert user_updated.new_email_token is not None
        assert user_updated.new_email_token_created <= now()
        assert user_updated.new_email_token_expiry >= now()
        assert user_updated.need_to_confirm_via_new_email

        token = user_updated.new_email_token

    with auth_api_session() as (auth_api, metadata_interceptor):
        res = auth_api.ConfirmChangeEmail(
            auth_pb2.ConfirmChangeEmailReq(
                change_email_token=token,
            )
        )
        assert res.state == auth_pb2.EMAIL_CONFIRMATION_STATE_REQUIRES_CONFIRMATION_FROM_OLD_EMAIL

    with session_scope() as session:
        user_updated = session.execute(select(User).where(User.id == user.id)).scalar_one()
        assert user_updated.email == user.email
        assert user_updated.new_email == new_email
        assert user_updated.old_email_token is not None
        assert user_updated.old_email_token_created <= now()
        assert user_updated.old_email_token_expiry >= now()
        assert user_updated.need_to_confirm_via_old_email
        assert user_updated.new_email_token is None
        assert user_updated.new_email_token_created is None
        assert user_updated.new_email_token_expiry is None
        assert not user_updated.need_to_confirm_via_new_email

        token = user_updated.old_email_token

    with auth_api_session() as (auth_api, metadata_interceptor):
        res = auth_api.ConfirmChangeEmail(
            auth_pb2.ConfirmChangeEmailReq(
                change_email_token=token,
            )
        )
        assert res.state == auth_pb2.EMAIL_CONFIRMATION_STATE_SUCCESS

    with session_scope() as session:
        user = session.execute(select(User).where(User.id == user.id)).scalar_one()
        assert user.email == new_email
        assert user.new_email is None
        assert user.old_email_token is None
        assert user.old_email_token_created is None
        assert user.old_email_token_expiry is None
        assert not user.need_to_confirm_via_old_email
        assert user.new_email_token is None
        assert user.new_email_token_created is None
        assert user.new_email_token_expiry is None
        assert not user.need_to_confirm_via_new_email


def test_ChangeEmail_sends_proper_emails_has_password(db, fast_passwords):
    password = random_hex()
    new_email = f"{random_hex()}@couchers.org.invalid"
    user, token = generate_user(hashed_password=hash_password(password))

    with account_session(token) as account:
        account.ChangeEmail(
            account_pb2.ChangeEmailReq(
                password=wrappers_pb2.StringValue(value=password),
                new_email=new_email,
            )
        )

    with session_scope() as session:
        jobs = (
            session.execute(select(BackgroundJob).where(BackgroundJob.job_type == BackgroundJobType.send_email))
            .scalars()
            .all()
        )
        assert len(jobs) == 2
        payload_for_notification_email = jobs[0].payload
        payload_for_confirmation_email_new_address = jobs[1].payload
        unique_string_notification_email_as_bytes = b"You requested that your email on Couchers.org be changed to"
        unique_string_for_confirmation_email_new_email_address_as_bytes = (
            b"You requested that your email be changed to this email address on Couchers.org"
        )
        assert unique_string_notification_email_as_bytes in payload_for_notification_email
        assert (
            unique_string_for_confirmation_email_new_email_address_as_bytes
            in payload_for_confirmation_email_new_address
        )


def test_ChangeEmail_sends_proper_emails_no_password(db):
    new_email = f"{random_hex()}@couchers.org.invalid"
    user, token = generate_user(hashed_password=None)

    with account_session(token) as account:
        account.ChangeEmail(
            account_pb2.ChangeEmailReq(
                new_email=new_email,
            )
        )

    with session_scope() as session:
        jobs = (
            session.execute(select(BackgroundJob).where(BackgroundJob.job_type == BackgroundJobType.send_email))
            .scalars()
            .all()
        )
        assert len(jobs) == 2
        payload_for_confirmation_email_old_address = jobs[0].payload
        payload_for_confirmation_email_new_address = jobs[1].payload
        unique_string_for_confirmation_email_old_address_as_bytes = (
            b"You requested that your email be changed on Couchers.org"
        )
        unique_string_for_confirmation_email_new_email_address_as_bytes = (
            b"You requested that your email be changed to this email address on Couchers.org"
        )
        assert unique_string_for_confirmation_email_old_address_as_bytes in payload_for_confirmation_email_old_address
        assert (
            unique_string_for_confirmation_email_new_email_address_as_bytes
            in payload_for_confirmation_email_new_address
        )


def test_contributor_form(db):
    user, token = generate_user()

    with account_session(token) as account:
        res = account.GetContributorFormInfo(empty_pb2.Empty())
        assert not res.filled_contributor_form

        account.FillContributorForm(account_pb2.FillContributorFormReq(contributor_form=auth_pb2.ContributorForm()))

        res = account.GetContributorFormInfo(empty_pb2.Empty())
<<<<<<< HEAD
        assert res.filled_contributor_form
        assert res.username == user.username
        assert res.name == user.name
        assert res.email == user.email
        assert res.age == user.age
        assert res.gender == user.gender
        assert res.location == user.city

        account.MarkContributorFormFilled(account_pb2.MarkContributorFormFilledReq(filled_contributor_form=False))

        res = account.GetContributorFormInfo(empty_pb2.Empty())
        assert not res.filled_contributor_form
        assert res.username == user.username
        assert res.name == user.name
        assert res.email == user.email
        assert res.age == user.age
        assert res.gender == user.gender
        assert res.location == user.city


def test_RequestAccountDeletion(db):
    user, token = generate_user()

    # Checking later that this token has been deleted
    with session_scope() as session:
        old_deletion_token = AccountDeletionToken(token="token", user_id=user.id)
        session.add(old_deletion_token)
        old_token = old_deletion_token.token

    with account_session(token) as account:
        # Check the right email is sent
        with patch("couchers.email.queue_email") as mock:
            account.RequestAccountDeletion(account_pb2.RequestAccountDeletionReq(reason=None))
        mock.assert_called_once()
        (_, _, _, subject, _, _), _ = mock.call_args
        assert subject == "Confirm your Couchers.org account deletion"

    with session_scope() as session:
        deletion_token = session.execute(
            select(AccountDeletionToken).where(AccountDeletionToken.user_id == user.id)
        ).scalar_one()

        # first two asserts also imply created < now() and expiry > now()
        assert deletion_token.is_valid
        assert deletion_token.end_time_to_recover < now()
        assert not session.execute(select(User).where(User.id == user.id)).scalar_one().is_deleted

        # Check original token was deleted
        assert session.execute(select(func.count()).select_from(AccountDeletionToken)).scalar_one() == 1
        assert deletion_token.token != old_token


def test_RequestAccountDeletion_message_storage(db):
    user, token = generate_user()

    with account_session(token) as account:
        account.RequestAccountDeletion(account_pb2.RequestAccountDeletionReq(reason=None))
        account.RequestAccountDeletion(account_pb2.RequestAccountDeletionReq(reason=""))
        account.RequestAccountDeletion(account_pb2.RequestAccountDeletionReq(reason="Reason"))  # 1
        account.RequestAccountDeletion(account_pb2.RequestAccountDeletionReq(reason="0192#(&!&#)*@//)(8"))
        account.RequestAccountDeletion(account_pb2.RequestAccountDeletionReq(reason="0192#(&!&#)*@//)(8Reason"))  # 2
        account.RequestAccountDeletion(account_pb2.RequestAccountDeletionReq(reason="1337"))

    with session_scope() as session:
        assert session.execute(select(func.count()).select_from(ReasonForDeletion)).scalar_one() == 2


def test_DeleteAccount(db):
    user, token = generate_user()

    with session_scope() as session:
        deletion_token = AccountDeletionToken(token="token", user_id=user.id, expiry=now())
        session.add(deletion_token)

    with account_session(token) as account:
        # Fails b/c expiry has passed
        with pytest.raises(grpc.RpcError) as e:
            account.RecoverAccount(
                account_pb2.RecoverAccountReq(
                    token="token",
                )
            )
        assert e.value.code() == grpc.StatusCode.NOT_FOUND
        assert e.value.details() == errors.INVALID_TOKEN

    with session_scope() as session:
        account_deletion_token = session.execute(
            select(AccountDeletionToken).where(AccountDeletionToken.token == "token")
        ).scalar_one()
        account_deletion_token.expiry = now() + timedelta(hours=2)

    with account_session(token) as account:
        with pytest.raises(grpc.RpcError) as e:
            account.DeleteAccount(
                account_pb2.DeleteAccountReq(
                    token="wrongtoken",
                )
            )
        assert e.value.code() == grpc.StatusCode.NOT_FOUND
        assert e.value.details() == errors.INVALID_TOKEN

        # Check the right email is sent
        with patch("couchers.email.queue_email") as mock:
            res = account.DeleteAccount(
                account_pb2.DeleteAccountReq(
                    token="token",
                )
            )
        mock.assert_called_once()
        (_, _, _, subject, _, _), _ = mock.call_args
        assert subject == "Your Couchers.org account has been deleted"

    with session_scope() as session:
        assert res.success
        assert session.execute(select(User).where(User.id == user.id)).scalar_one().is_deleted
        account_deletion_token = session.execute(
            select(AccountDeletionToken).where(AccountDeletionToken.user_id == user.id)
        ).scalar_one()
        assert account_deletion_token.expiry >= now()  # Hasn't changed
        assert account_deletion_token.end_time_to_recover >= now()


def test_AccountRecovery(db):
    user, token = generate_user(make_invisible=True)
    with session_scope() as session:
        session.add(AccountDeletionToken(token="token", user_id=user.id))

    with account_session(token) as account:
        # Fails b/c end_time_to_recover has passed (default at creation is now())
        with pytest.raises(grpc.RpcError) as e:
            account.RecoverAccount(
                account_pb2.RecoverAccountReq(
                    token="token",
                )
            )
        assert e.value.code() == grpc.StatusCode.NOT_FOUND
        assert e.value.details() == errors.INVALID_TOKEN

    with session_scope() as session:
        account_deletion_token = session.execute(
            select(AccountDeletionToken).where(AccountDeletionToken.token == "token")
        ).scalar_one()
        account_deletion_token.end_time_to_recover = now() + timedelta(hours=48)

    with account_session(token) as account:
        with pytest.raises(grpc.RpcError) as e:
            account.RecoverAccount(
                account_pb2.RecoverAccountReq(
                    token="wrongtoken",
                )
            )
        assert e.value.code() == grpc.StatusCode.NOT_FOUND
        assert e.value.details() == errors.INVALID_TOKEN

        with pytest.raises(grpc.RpcError) as e:
            account.RecoverAccount(account_pb2.RecoverAccountReq(token="token", password="wrongpassword"))
        assert e.value.code() == grpc.StatusCode.NOT_FOUND
        assert e.value.details() == errors.INVALID_USERNAME_OR_PASSWORD

        # test correct email is sent
        with patch("couchers.email.queue_email") as mock:
            res = account.RecoverAccount(account_pb2.RecoverAccountReq(token="token", password="password"))
        mock.assert_called_once()
        (_, _, _, subject, _, _), _ = mock.call_args
        assert subject == "Your Couchers.org account has been recovered"

    with session_scope() as session:
        assert res.success
        assert not session.execute(select(User).where(User.id == user.id)).scalar_one().is_deleted


def test_AccountRecovery_no_pass(db):
    user, token = generate_user(hashed_password=None, make_invisible=True)
    with session_scope() as session:
        session.add(
            AccountDeletionToken(token="token", user_id=user.id, end_time_to_recover=now() + timedelta(hours=48))
        )

    # This could theoretically be any token, as any account can currently recover an account without a password
    with account_session(token) as account:
        res = account.RecoverAccount(account_pb2.RecoverAccountReq(token="token"))

    with session_scope() as session:
        assert res.success
        assert not session.execute(select(User).where(User.id == user.id)).scalar_one().is_deleted


def test_AccountRecovery_not_deleted(db):
    user, token = generate_user()
    with session_scope() as session:
        session.add(
            AccountDeletionToken(token="token", user_id=user.id, end_time_to_recover=now() + timedelta(hours=48))
        )

    with account_session(token) as account:
        with pytest.raises(grpc.RpcError) as e:
            account.RecoverAccount(
                account_pb2.RecoverAccountReq(
                    token="token",
                )
            )
        assert e.value.code() == grpc.StatusCode.FAILED_PRECONDITION
        assert e.value.details() == errors.USER_NOT_DELETED


# integration test
def test_delete_and_recover_account_flow(db):
    user, token = generate_user()
    account_deletion_token_string = ""

    with account_session(token) as account:
        account.RequestAccountDeletion(account_pb2.RequestAccountDeletionReq(reason=None))

    with session_scope() as session:
        account_deletion_token = session.execute(
            select(AccountDeletionToken).where(AccountDeletionToken.user_id == user.id)
        ).scalar_one()
        account_deletion_token_string = account_deletion_token.token

        # first two asserts also imply created < now() and expiry > now()
        assert account_deletion_token.is_valid
        assert account_deletion_token.end_time_to_recover < now()
        assert not session.execute(select(User).where(User.id == user.id)).scalar_one().is_deleted

    with account_session(token) as account:
        account.DeleteAccount(
            account_pb2.DeleteAccountReq(
                token=account_deletion_token_string,
            )
        )

    with session_scope() as session:
        assert session.execute(select(User).where(User.id == user.id)).scalar_one().is_deleted
        account_deletion_token = session.execute(
            select(AccountDeletionToken).where(AccountDeletionToken.user_id == user.id)
        ).scalar_one()
        assert account_deletion_token.is_valid
        assert account_deletion_token.expiry >= now()
        assert account_deletion_token.end_time_to_recover >= now()

    with account_session(token) as account:
        account.RecoverAccount(account_pb2.RecoverAccountReq(token=account_deletion_token_string, password="password"))

    with session_scope() as session:
        assert not session.execute(select(User).where(User.id == user.id)).scalar_one().is_deleted

        # Check token hasn't changed
        account_deletion_token = session.execute(
            select(AccountDeletionToken).where(AccountDeletionToken.user_id == user.id)
        ).scalar_one()
        assert account_deletion_token.expiry >= now()
        assert account_deletion_token.end_time_to_recover >= now()
=======
        assert res.filled_contributor_form
>>>>>>> 99ef2d61
<|MERGE_RESOLUTION|>--- conflicted
+++ resolved
@@ -813,7 +813,6 @@
         account.FillContributorForm(account_pb2.FillContributorFormReq(contributor_form=auth_pb2.ContributorForm()))
 
         res = account.GetContributorFormInfo(empty_pb2.Empty())
-<<<<<<< HEAD
         assert res.filled_contributor_form
         assert res.username == user.username
         assert res.name == user.name
@@ -1065,7 +1064,4 @@
             select(AccountDeletionToken).where(AccountDeletionToken.user_id == user.id)
         ).scalar_one()
         assert account_deletion_token.expiry >= now()
-        assert account_deletion_token.end_time_to_recover >= now()
-=======
-        assert res.filled_contributor_form
->>>>>>> 99ef2d61
+        assert account_deletion_token.end_time_to_recover >= now()