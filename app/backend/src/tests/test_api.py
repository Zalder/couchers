--- conflicted
+++ resolved
@@ -6,15 +6,12 @@
 
 from couchers import errors
 from couchers.db import session_scope
-<<<<<<< HEAD
 from couchers.models import Complaint, FriendRelationship, FriendStatus, UserBlocks
 from couchers.utils import now, to_aware_datetime
 from pb import api_pb2, blocking_pb2, jail_pb2
-=======
 from couchers.models import Complaint, FriendRelationship, FriendStatus
 from couchers.utils import create_coordinate, now, to_aware_datetime
 from pb import api_pb2, jail_pb2
->>>>>>> df814115
 from tests.test_fixtures import (
     api_session,
     blocking_session,
@@ -844,7 +841,6 @@
         assert mutual_friends[0].user_id == user3.id
 
 
-<<<<<<< HEAD
 def test_ListMutualFriends_with_invisible_user(db):
     user1, token1 = generate_user()
     user2, token2 = generate_user(is_deleted=True)
@@ -976,8 +972,6 @@
         assert len(mutual_friends) == 0
 
 
-=======
->>>>>>> df814115
 def test_CancelFriendRequest(db):
     user1, token1 = generate_user()
     user2, token2 = generate_user()
