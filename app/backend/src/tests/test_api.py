from datetime import timedelta

import grpc
import pytest
from google.protobuf import empty_pb2, wrappers_pb2

from couchers import errors
from couchers.db import get_user_by_field, session_scope
from couchers.models import Complaint, FriendRelationship
from couchers.utils import now, to_aware_datetime
from pb import api_pb2, jail_pb2
from tests.test_fixtures import (
    api_session,
    db,
    generate_user,
    make_friends,
    real_api_session,
    real_jail_session,
    testconfig,
)


@pytest.fixture(autouse=True)
def _(testconfig):
    pass


def test_ping(db):
    user, token = generate_user("tester")

    with real_api_session(token) as api:
        res = api.Ping(api_pb2.PingReq())

    assert res.user.user_id == user.id
    assert res.user.username == user.username
    assert res.user.name == user.name
    assert res.user.city == user.city
    assert res.user.hometown == user.hometown
    assert res.user.verification == user.verification
    assert res.user.community_standing == user.community_standing
    assert res.user.num_references == 0
    assert res.user.gender == user.gender
    assert res.user.pronouns == user.pronouns
    assert res.user.age == user.age

    assert (res.user.lat, res.user.lng) == (user.coordinates or (0, 0))

    # the joined time is fuzzed
    # but shouldn't be before actual joined time, or more than one hour behind
    assert user.joined - timedelta(hours=1) <= to_aware_datetime(res.user.joined) <= user.joined
    # same for last_active
    assert user.last_active - timedelta(hours=1) <= to_aware_datetime(res.user.last_active) <= user.last_active

    assert res.user.hosting_status == api_pb2.HOSTING_STATUS_UNKNOWN
    assert res.user.meetup_status == api_pb2.MEETUP_STATUS_UNKNOWN

    assert res.user.occupation == user.occupation
    assert res.user.education == user.education
    assert res.user.about_me == user.about_me
    assert res.user.my_travels == user.my_travels
    assert res.user.things_i_like == user.things_i_like
    assert res.user.about_place == user.about_place
    # TODO: this list serialisation will be fixed hopefully soon
    assert res.user.languages == user.languages.split("|")
    assert res.user.countries_visited == user.countries_visited.split("|")
    assert res.user.countries_lived == user.countries_lived.split("|")
    assert res.user.additional_information == user.additional_information

    assert res.user.friends == api_pb2.User.FriendshipStatus.NA
    assert len(res.user.mutual_friends) == 0


def test_coords(db):
    # make them have not added a location
    user1, token1 = generate_user(geom=None, geom_radius=None)
    user2, token2 = generate_user()

    with api_session(token1) as api:
        res = api.Ping(api_pb2.PingReq())
        assert res.user.city == user1.city
        assert res.user.lat == 0.0
        assert res.user.lng == 0.0
        assert res.user.radius == 0.0

    with api_session(token1) as api:
        res = api.GetUser(api_pb2.GetUserReq(user=user2.username))
        assert res.city == user2.city
        lat, lng = user2.coordinates or (0, 0)
        assert res.lat == lat
        assert res.lng == lng
        assert res.radius == user2.geom_radius

    with real_jail_session(token1) as jail:
        res = jail.JailInfo(empty_pb2.Empty())
        assert res.jailed
        assert res.has_not_added_location

        res = jail.SetLocation(
            jail_pb2.SetLocationReq(
                city="New York City",
                lat=40.7812,
                lng=-73.9647,
                radius=250,
            )
        )

        assert not res.jailed
        assert not res.has_not_added_location

        res = jail.JailInfo(empty_pb2.Empty())
        assert not res.jailed
        assert not res.has_not_added_location

    with api_session(token2) as api:
        res = api.GetUser(api_pb2.GetUserReq(user=user1.username))
        assert res.city == "New York City"
        assert res.lat == 40.7812
        assert res.lng == -73.9647
        assert res.radius == 250


def test_get_user(db):
    user1, token1 = generate_user()
    user2, token2 = generate_user()

    with api_session(token1) as api:
        res = api.GetUser(api_pb2.GetUserReq(user=user2.username))
        assert res.user_id == user2.id
        assert res.username == user2.username
        assert res.name == user2.name

    with api_session(token1) as api:
        res = api.GetUser(api_pb2.GetUserReq(user=str(user2.id)))
        assert res.user_id == user2.id
        assert res.username == user2.username
        assert res.name == user2.name

    with api_session(token1) as api:
        res = api.GetUser(api_pb2.GetUserReq(user=user2.email))
        assert res.user_id == user2.id
        assert res.username == user2.username
        assert res.name == user2.name


def test_get_invisible_user_by_username(db):
    user1, token1 = generate_user()
    user2, token2 = generate_user()

    with session_scope() as session:
        user2 = get_user_by_field(session, user2.username)
        user2.is_banned = True
        session.commit()
        session.refresh(user2)
        session.expunge(user2)

    with api_session(token1) as api:
        with pytest.raises(grpc.RpcError) as e:
            api.GetUser(api_pb2.GetUserReq(user=user2.username))
    assert e.value.code() == grpc.StatusCode.NOT_FOUND
    assert e.value.details() == errors.USER_NOT_FOUND


def test_get_invisible_user_by_id(db):
    user1, token1 = generate_user()
    user2, token2 = generate_user()

    with session_scope() as session:
        user2 = get_user_by_field(session, user2.username)
        user2.is_banned = True
        session.commit()
        session.refresh(user2)
        session.expunge(user2)

    with api_session(token1) as api:
        with pytest.raises(grpc.RpcError) as e:
            api.GetUser(api_pb2.GetUserReq(user=str(user2.id)))
    assert e.value.code() == grpc.StatusCode.NOT_FOUND
    assert e.value.details() == errors.USER_NOT_FOUND


def test_get_invisible_user_by_email(db):
    user1, token1 = generate_user()
    user2, token2 = generate_user()

    with session_scope() as session:
        user2 = get_user_by_field(session, user2.username)
        user2.is_banned = True
        session.commit()
        session.refresh(user2)
        session.expunge(user2)

    with api_session(token1) as api:
        with pytest.raises(grpc.RpcError) as e:
            api.GetUser(api_pb2.GetUserReq(user=user2.email))
    assert e.value.code() == grpc.StatusCode.NOT_FOUND
    assert e.value.details() == errors.USER_NOT_FOUND


def test_update_profile(db):
    user, token = generate_user()

    with api_session(token) as api:
        with pytest.raises(grpc.RpcError) as e:
            api.UpdateProfile(api_pb2.UpdateProfileReq(name=wrappers_pb2.StringValue(value="  ")))
        assert e.value.code() == grpc.StatusCode.INVALID_ARGUMENT
        assert e.value.details() == errors.INVALID_NAME

        with pytest.raises(grpc.RpcError) as e:
            api.UpdateProfile(
                api_pb2.UpdateProfileReq(lat=wrappers_pb2.DoubleValue(value=0), lng=wrappers_pb2.DoubleValue(value=0))
            )
        assert e.value.code() == grpc.StatusCode.INVALID_ARGUMENT
        assert e.value.details() == errors.INVALID_COORDINATE

        # changing gender shouldn't be allowed
        with pytest.raises(grpc.RpcError) as e:
            api.UpdateProfile(api_pb2.UpdateProfileReq(gender=wrappers_pb2.StringValue(value="newgender")))
        assert e.value.code() == grpc.StatusCode.PERMISSION_DENIED

        api.UpdateProfile(
            api_pb2.UpdateProfileReq(
                name=wrappers_pb2.StringValue(value="New name"),
                city=wrappers_pb2.StringValue(value="Timbuktu"),
                hometown=api_pb2.NullableStringValue(value="Walla Walla"),
                lat=wrappers_pb2.DoubleValue(value=0.01),
                lng=wrappers_pb2.DoubleValue(value=-2),
                radius=wrappers_pb2.DoubleValue(value=321),
                pronouns=api_pb2.NullableStringValue(value="Ro, Robo, Robots"),
                occupation=api_pb2.NullableStringValue(value="Testing"),
                education=api_pb2.NullableStringValue(value="Couchers U"),
                about_me=api_pb2.NullableStringValue(value="I rule"),
                my_travels=api_pb2.NullableStringValue(value="Oh the places you'll go!"),
                things_i_like=api_pb2.NullableStringValue(value="Couchers"),
                about_place=api_pb2.NullableStringValue(value="My place"),
                hosting_status=api_pb2.HOSTING_STATUS_CAN_HOST,
                meetup_status=api_pb2.MEETUP_STATUS_WANTS_TO_MEETUP,
                languages=api_pb2.RepeatedStringValue(exists=True, value=["Binary", "English"]),
                countries_visited=api_pb2.RepeatedStringValue(exists=True, value=["UK", "Aus"]),
                countries_lived=api_pb2.RepeatedStringValue(exists=True, value=["UK", "Aus"]),
                additional_information=api_pb2.NullableStringValue(value="I <3 Couchers"),
            )
        )

        user_details = api.GetUser(api_pb2.GetUserReq(user=user.username))
        assert user_details.name == "New name"
        assert user_details.city == "Timbuktu"
        assert user_details.hometown == "Walla Walla"
        assert user_details.pronouns == "Ro, Robo, Robots"
        assert user_details.education == "Couchers U"
        assert user_details.my_travels == "Oh the places you'll go!"
        assert user_details.things_i_like == "Couchers"
        assert user_details.lat == 0.01
        assert user_details.lng == -2
        assert user_details.radius == 321
        assert user_details.occupation == "Testing"
        assert user_details.about_me == "I rule"
        assert user_details.about_place == "My place"
        assert user_details.hosting_status == api_pb2.HOSTING_STATUS_CAN_HOST
        assert user_details.meetup_status == api_pb2.MEETUP_STATUS_WANTS_TO_MEETUP
        assert "Binary" in user_details.languages
        assert "English" in user_details.languages
        assert user_details.additional_information == "I <3 Couchers"
        assert "UK" in user_details.countries_visited
        assert "Aus" in user_details.countries_visited
        assert "UK" in user_details.countries_lived
        assert "Aus" in user_details.countries_lived

        # Test unset values
        api.UpdateProfile(
            api_pb2.UpdateProfileReq(
                hometown=api_pb2.NullableStringValue(is_null=True),
                radius=wrappers_pb2.DoubleValue(value=0),
                pronouns=api_pb2.NullableStringValue(is_null=True),
                occupation=api_pb2.NullableStringValue(is_null=True),
                education=api_pb2.NullableStringValue(is_null=True),
                about_me=api_pb2.NullableStringValue(is_null=True),
                my_travels=api_pb2.NullableStringValue(is_null=True),
                things_i_like=api_pb2.NullableStringValue(is_null=True),
                about_place=api_pb2.NullableStringValue(is_null=True),
                hosting_status=api_pb2.HOSTING_STATUS_UNKNOWN,
                meetup_status=api_pb2.MEETUP_STATUS_UNKNOWN,
                languages=api_pb2.RepeatedStringValue(exists=True, value=[]),
                countries_visited=api_pb2.RepeatedStringValue(exists=True, value=[]),
                countries_lived=api_pb2.RepeatedStringValue(exists=True, value=[]),
                additional_information=api_pb2.NullableStringValue(is_null=True),
            )
        )

        user_details = api.GetUser(api_pb2.GetUserReq(user=user.username))
        assert not user_details.hometown
        assert not user_details.radius
        assert not user_details.pronouns
        assert not user_details.occupation
        assert not user_details.education
        assert not user_details.about_me
        assert not user_details.my_travels
        assert not user_details.things_i_like
        assert not user_details.about_place
        assert user_details.hosting_status == api_pb2.HOSTING_STATUS_UNKNOWN
        assert user_details.meetup_status == api_pb2.MEETUP_STATUS_UNKNOWN
        assert not user_details.languages
        assert not user_details.countries_visited
        assert not user_details.countries_lived
        assert not user_details.additional_information


def test_pending_friend_request_count(db):
    user1, token1 = generate_user("user1")
    user2, token2 = generate_user("user2")
    user3, token3 = generate_user("user3")

    with api_session(token2) as api:
        res = api.Ping(api_pb2.PingReq())
        assert res.pending_friend_request_count == 0

    with api_session(token1) as api:
        res = api.Ping(api_pb2.PingReq())
        assert res.pending_friend_request_count == 0
        api.SendFriendRequest(api_pb2.SendFriendRequestReq(user_id=user2.id))
        res = api.Ping(api_pb2.PingReq())
        assert res.pending_friend_request_count == 0

    with api_session(token2) as api:
        res = api.Ping(api_pb2.PingReq())
        assert res.pending_friend_request_count == 1

    with api_session(token2) as api:
        # check it's there
        res = api.ListFriendRequests(empty_pb2.Empty())
        assert len(res.sent) == 0
        assert len(res.received) == 1

        assert res.received[0].state == api_pb2.FriendRequest.FriendRequestStatus.PENDING
        assert res.received[0].user_id == user1.id

        fr_id = res.received[0].friend_request_id

        # accept it
        api.RespondFriendRequest(api_pb2.RespondFriendRequestReq(friend_request_id=fr_id, accept=True))

        res = api.Ping(api_pb2.PingReq())
        assert res.pending_friend_request_count == 0


def test_friend_request_flow(db):
    user1, token1 = generate_user("user1")
    user2, token2 = generate_user("user2")
    user3, token3 = generate_user("user3")

    # send friend request from user1 to user2
    with api_session(token1) as api:
        api.SendFriendRequest(api_pb2.SendFriendRequestReq(user_id=user2.id))

    with session_scope() as session:
        friend_request = (
            session.query(FriendRelationship)
            .filter(FriendRelationship.from_user_id == user1.id and FriendRelationship.to_user_id == user2.id)
            .one_or_none()
        )
        session.expunge(friend_request)

    with api_session(token1) as api:
        # check it went through
        res = api.ListFriendRequests(empty_pb2.Empty())
        assert len(res.sent) == 1
        assert len(res.received) == 0

        assert res.sent[0].state == api_pb2.FriendRequest.FriendRequestStatus.PENDING
        assert res.sent[0].user_id == user2.id
        assert res.sent[0].friend_request_id == friend_request.id

    with api_session(token2) as api:
        # check it's there
        res = api.ListFriendRequests(empty_pb2.Empty())
        assert len(res.sent) == 0
        assert len(res.received) == 1

        assert res.received[0].state == api_pb2.FriendRequest.FriendRequestStatus.PENDING
        assert res.received[0].user_id == user1.id

        fr_id = res.received[0].friend_request_id

        # accept it
        api.RespondFriendRequest(api_pb2.RespondFriendRequestReq(friend_request_id=fr_id, accept=True))

        # check it's gone
        res = api.ListFriendRequests(empty_pb2.Empty())
        assert len(res.sent) == 0
        assert len(res.received) == 0

        # check we're friends now
        res = api.ListFriends(empty_pb2.Empty())
        assert len(res.user_ids) == 1
        assert res.user_ids[0] == user1.id

    with api_session(token1) as api:
        # check it's gone
        res = api.ListFriendRequests(empty_pb2.Empty())
        assert len(res.sent) == 0
        assert len(res.received) == 0

        # check we're friends now
        res = api.ListFriends(empty_pb2.Empty())
        assert len(res.user_ids) == 1
        assert res.user_ids[0] == user2.id


def test_SendFriendRequest_invisible_user_as_sender(db):
    user1, token1 = generate_user()
    user2, token2 = generate_user()

    with session_scope() as session:
        user2 = get_user_by_field(session, user2.username)
        user2.is_banned = True
        session.commit()
        session.refresh(user2)
        session.expunge(user2)

    with api_session(token2) as api:
        with pytest.raises(grpc.RpcError) as e:
            api.SendFriendRequest(
                api_pb2.SendFriendRequestReq(
                    user_id=user1.id,
                )
            )
    assert e.value.code() == grpc.StatusCode.NOT_FOUND
    assert e.value.details() == errors.USER_NOT_FOUND


def test_SendFriendRequest_invisible_user_as_recipient(db):
    user1, token1 = generate_user()
    user2, token2 = generate_user()

    with session_scope() as session:
        user2 = get_user_by_field(session, user2.username)
        user2.is_banned = True
        session.commit()
        session.refresh(user2)
        session.expunge(user2)

    with api_session(token1) as api:
        with pytest.raises(grpc.RpcError) as e:
            api.SendFriendRequest(
                api_pb2.SendFriendRequestReq(
                    user_id=user2.id,
                )
            )
    assert e.value.code() == grpc.StatusCode.NOT_FOUND
    assert e.value.details() == errors.USER_NOT_FOUND


def test_ListFriendRequests_invisible_user_as_sender(db):
    user1, token1 = generate_user()
    user2, token2 = generate_user()

    # Check no active FR to start
    with api_session(token1) as api:
        res = api.ListFriendRequests(empty_pb2.Empty())
        assert len(res.sent) == 0
        assert len(res.received) == 0

    # Send friend request to user 1
    with api_session(token2) as api:
        api.SendFriendRequest(api_pb2.SendFriendRequestReq(user_id=user1.id))

    with session_scope() as session:
        friend_request_id = (
            session.query(FriendRelationship)
            .filter(FriendRelationship.from_user_id == user2.id and FriendRelationship.to_user_id == user1.id)
            .one_or_none()
        )
        session.expunge(friend_request_id)

    # Check 1 received FR
    with api_session(token1) as api:
        res = api.ListFriendRequests(empty_pb2.Empty())
        assert len(res.sent) == 0
        assert len(res.received) == 1

    # Hide sender
    with session_scope() as session:
        user2 = get_user_by_field(session, user2.username)
        user2.is_banned = True
        session.commit()
        session.refresh(user2)
        session.expunge(user2)

    # Check back to no FR
    with api_session(token1) as api:
        res = api.ListFriendRequests(empty_pb2.Empty())
        assert len(res.sent) == 0
        assert len(res.received) == 0


def test_ListFriendRequests_invisible_user_as_recipient(db):
    user1, token1 = generate_user()
    user2, token2 = generate_user()

    # Check no active FR to start
    with api_session(token1) as api:
        res = api.ListFriendRequests(empty_pb2.Empty())
        assert len(res.sent) == 0
        assert len(res.received) == 0

        # Send FR from user1
        api.SendFriendRequest(api_pb2.SendFriendRequestReq(user_id=user2.id))

        # Check one FR sent
        res = api.ListFriendRequests(empty_pb2.Empty())
        assert len(res.sent) == 1
        assert len(res.received) == 0

    # Hide recipient
    with session_scope() as session:
        user2 = get_user_by_field(session, user2.username)
        user2.is_banned = True
        session.commit()
        session.refresh(user2)
        session.expunge(user2)

    # Check back to no FR
    with api_session(token1) as api:
        res = api.ListFriendRequests(empty_pb2.Empty())
        assert len(res.sent) == 0
        assert len(res.received) == 0


def test_cant_friend_request_twice(db):
    user1, token1 = generate_user("user1")
    user2, token2 = generate_user("user2")

    # send friend request from user1 to user2
    with api_session(token1) as api:
        api.SendFriendRequest(api_pb2.SendFriendRequestReq(user_id=user2.id))

        with pytest.raises(grpc.RpcError):
            api.SendFriendRequest(api_pb2.SendFriendRequestReq(user_id=user2.id))


def test_cant_friend_request_pending(db):
    user1, token1 = generate_user("user1")
    user2, token2 = generate_user("user2")
    user3, token3 = generate_user("user3")

    # send friend request from user1 to user2
    with api_session(token1) as api:
        api.SendFriendRequest(api_pb2.SendFriendRequestReq(user_id=user2.id))

    with api_session(token2) as api, pytest.raises(grpc.RpcError):
        api.SendFriendRequest(api_pb2.SendFriendRequestReq(user_id=user1.id))


def test_ListFriends(db):
    user1, token1 = generate_user("user1")
    user2, token2 = generate_user("user2")
    user3, token3 = generate_user("user3")

    # send friend request from user1 to user2 and user3
    with api_session(token1) as api:
        api.SendFriendRequest(api_pb2.SendFriendRequestReq(user_id=user2.id))
        api.SendFriendRequest(api_pb2.SendFriendRequestReq(user_id=user3.id))

    with api_session(token3) as api:
        api.SendFriendRequest(api_pb2.SendFriendRequestReq(user_id=user2.id))

    with api_session(token2) as api:
        res = api.ListFriendRequests(empty_pb2.Empty())
        assert len(res.received) == 2

        # order is an implementation detail
        user1_req = [req for req in res.received if req.user_id == user1.id][0]
        user3_req = [req for req in res.received if req.user_id == user3.id][0]

        assert user1_req.state == api_pb2.FriendRequest.FriendRequestStatus.PENDING
        assert user1_req.user_id == user1.id
        api.RespondFriendRequest(
            api_pb2.RespondFriendRequestReq(friend_request_id=user1_req.friend_request_id, accept=True)
        )

        assert user3_req.state == api_pb2.FriendRequest.FriendRequestStatus.PENDING
        assert user3_req.user_id == user3.id
        api.RespondFriendRequest(
            api_pb2.RespondFriendRequestReq(friend_request_id=user3_req.friend_request_id, accept=True)
        )

        # check we now have two friends
        res = api.ListFriends(empty_pb2.Empty())
        assert len(res.user_ids) == 2
        assert user1.id in res.user_ids
        assert user3.id in res.user_ids

    with api_session(token3) as api:
        res = api.ListFriends(empty_pb2.Empty())
        assert len(res.user_ids) == 1
        assert user2.id in res.user_ids

        res = api.ListFriendRequests(empty_pb2.Empty())
        assert len(res.received) == 1
        assert res.received[0].state == api_pb2.FriendRequest.FriendRequestStatus.PENDING
        assert res.received[0].user_id == user1.id
        fr_id = res.received[0].friend_request_id
        api.RespondFriendRequest(api_pb2.RespondFriendRequestReq(friend_request_id=fr_id, accept=True))

        res = api.ListFriends(empty_pb2.Empty())
        assert len(res.user_ids) == 2
        assert user1.id in res.user_ids
        assert user2.id in res.user_ids

    with api_session(token1) as api:
        res = api.ListFriends(empty_pb2.Empty())
        assert len(res.user_ids) == 2
        assert user2.id in res.user_ids
        assert user3.id in res.user_ids


def test_ListFriends_with_invisible_users(db):
    user1, token1 = generate_user()
    user2, token2 = generate_user()
    user3, token3 = generate_user()

    with session_scope() as session:
        user2 = get_user_by_field(session, user2.username)
        user2.is_banned = True
        session.commit()
        session.refresh(user2)
        session.expunge(user2)

    with api_session(token1) as api:
        res = api.ListFriends(empty_pb2.Empty())
        assert len(res.user_ids) == 0

    make_friends(user1, user2)

    with api_session(token1) as api:
        res = api.ListFriends(empty_pb2.Empty())
        assert len(res.user_ids) == 0

    make_friends(user1, user3)

    with api_session(token1) as api:
        res = api.ListFriends(empty_pb2.Empty())
        assert len(res.user_ids) == 1


def test_mutual_friends(db):
    user1, token1 = generate_user("user1")
    user2, token2 = generate_user("user2")
    user3, token3 = generate_user("user3")
    user4, token4 = generate_user("user4")
    user5, token5 = generate_user("user5")

    # arrange friends like this: 1<->2, 1<->3, 1<->4, 1<->5, 3<->2, 3<->4,
    # 2<->5 pending
    # so 1 and 2 should have mutual friend 3 only
    with api_session(token1) as api:
        api.SendFriendRequest(api_pb2.SendFriendRequestReq(user_id=user2.id))
        api.SendFriendRequest(api_pb2.SendFriendRequestReq(user_id=user3.id))
        api.SendFriendRequest(api_pb2.SendFriendRequestReq(user_id=user4.id))
        api.SendFriendRequest(api_pb2.SendFriendRequestReq(user_id=user5.id))

    with api_session(token3) as api:
        res = api.ListFriendRequests(empty_pb2.Empty())
        assert res.received[0].user_id == user1.id
        fr_id = res.received[0].friend_request_id
        api.RespondFriendRequest(api_pb2.RespondFriendRequestReq(friend_request_id=fr_id, accept=True))
        api.SendFriendRequest(api_pb2.SendFriendRequestReq(user_id=user2.id))
        api.SendFriendRequest(api_pb2.SendFriendRequestReq(user_id=user4.id))

    with api_session(token5) as api:
        res = api.ListFriendRequests(empty_pb2.Empty())
        assert res.received[0].user_id == user1.id
        fr_id = res.received[0].friend_request_id
        api.RespondFriendRequest(api_pb2.RespondFriendRequestReq(friend_request_id=fr_id, accept=True))

    with api_session(token2) as api:
        res = api.ListFriendRequests(empty_pb2.Empty())
        assert res.received[0].user_id == user1.id
        fr_id = res.received[0].friend_request_id
        api.RespondFriendRequest(api_pb2.RespondFriendRequestReq(friend_request_id=fr_id, accept=True))
        assert res.received[1].user_id == user3.id
        fr_id = res.received[1].friend_request_id
        api.RespondFriendRequest(api_pb2.RespondFriendRequestReq(friend_request_id=fr_id, accept=True))

    with api_session(token4) as api:
        res = api.ListFriendRequests(empty_pb2.Empty())
        assert res.received[0].user_id == user1.id
        fr_id = res.received[0].friend_request_id
        api.RespondFriendRequest(api_pb2.RespondFriendRequestReq(friend_request_id=fr_id, accept=True))
        assert res.received[1].user_id == user3.id
        fr_id = res.received[1].friend_request_id
        api.RespondFriendRequest(api_pb2.RespondFriendRequestReq(friend_request_id=fr_id, accept=True))
        api.SendFriendRequest(api_pb2.SendFriendRequestReq(user_id=user5.id))

    with api_session(token1) as api:
        res = api.GetUser(api_pb2.GetUserReq(user=str(user2.username)))
        assert len(res.mutual_friends) == 1
        assert res.mutual_friends[0].user_id == user3.id

    # and other way around same
    with api_session(token2) as api:
        res = api.GetUser(api_pb2.GetUserReq(user=str(user1.username)))
        assert len(res.mutual_friends) == 1
        assert res.mutual_friends[0].user_id == user3.id


def test_CancelFriendRequest(db):
    user1, token1 = generate_user("user1")
    user2, token2 = generate_user("user2")

    with api_session(token1) as api:
        api.SendFriendRequest(api_pb2.SendFriendRequestReq(user_id=user2.id))

        res = api.ListFriendRequests(empty_pb2.Empty())
        assert res.sent[0].user_id == user2.id
        fr_id = res.sent[0].friend_request_id

        api.CancelFriendRequest(api_pb2.CancelFriendRequestReq(friend_request_id=fr_id))

        res = api.ListFriendRequests(empty_pb2.Empty())
        assert len(res.sent) == 0


def test_RespondFriendRequest_invisible_user_as_sender(db):
    user1, token1 = generate_user()
    user2, token2 = generate_user()

    with api_session(token2) as api:
        api.SendFriendRequest(api_pb2.SendFriendRequestReq(user_id=user1.id))

    with session_scope() as session:
        friend_request = (
            session.query(FriendRelationship)
            .filter(FriendRelationship.from_user_id == user2.id and FriendRelationship.to_user_id == user1.id)
            .one_or_none()
        )
        session.expunge(friend_request)

        user2 = get_user_by_field(session, user2.username)
        user2.is_banned = True
        session.commit()
        session.refresh(user2)
        session.expunge(user2)

    with api_session(token1) as api:
        with pytest.raises(grpc.RpcError) as e:
            api.RespondFriendRequest(api_pb2.RespondFriendRequestReq(friend_request_id=friend_request.id, accept=True))
    assert e.value.code() == grpc.StatusCode.NOT_FOUND
    assert e.value.details() == errors.FRIEND_REQUEST_NOT_FOUND


def test_CancelFriendRequest_invisible_user_as_recipient():
    user1, token1 = generate_user()
    user2, token2 = generate_user()

    with api_session(token1) as api:
        api.SendFriendRequest(api_pb2.SendFriendRequestReq(user_id=user2.id))

    with session_scope() as session:
        friend_request = (
            session.query(FriendRelationship)
            .filter(FriendRelationship.from_user_id == user1.id and FriendRelationship.to_user_id == user2.id)
            .one_or_none()
        )
        session.expunge(friend_request)

        user2 = get_user_by_field(session, user2.username)
        user2.is_banned = True
        session.commit()
        session.refresh(user2)
        session.expunge(user2)

    with api_session(token1) as api:
        with pytest.raises(grpc.RpcError) as e:
            api.CancelFriendRequest(api_pb2.CancelFriendRequestReq(friend_request_id=friend_request.id))
    assert e.value.code() == grpc.StatusCode.NOT_FOUND
    assert e.value.details() == errors.FRIEND_REQUEST_NOT_FOUND


def test_reject_friend_request(db):
    user1, token1 = generate_user("user1")
    user2, token2 = generate_user("user2")

    with api_session(token1) as api:
        api.SendFriendRequest(api_pb2.SendFriendRequestReq(user_id=user2.id))

        res = api.ListFriendRequests(empty_pb2.Empty())
        assert res.sent[0].state == api_pb2.FriendRequest.FriendRequestStatus.PENDING
        assert res.sent[0].user_id == user2.id

    with api_session(token2) as api:
        res = api.ListFriendRequests(empty_pb2.Empty())
        assert res.received[0].state == api_pb2.FriendRequest.FriendRequestStatus.PENDING
        assert res.received[0].user_id == user1.id

        fr_id = res.received[0].friend_request_id

        # reject it
        api.RespondFriendRequest(api_pb2.RespondFriendRequestReq(friend_request_id=fr_id, accept=False))

        # check it's gone
        res = api.ListFriendRequests(empty_pb2.Empty())
        assert len(res.sent) == 0
        assert len(res.received) == 0

        # check not friends
        res = api.ListFriends(empty_pb2.Empty())
        assert len(res.user_ids) == 0

    with api_session(token1) as api:
        # check it's gone
        res = api.ListFriendRequests(empty_pb2.Empty())
        assert len(res.sent) == 0
        assert len(res.received) == 0

        # check we're not friends
        res = api.ListFriends(empty_pb2.Empty())
        assert len(res.user_ids) == 0

        # check we can send another friend req
        api.SendFriendRequest(api_pb2.SendFriendRequestReq(user_id=user2.id))

        res = api.ListFriendRequests(empty_pb2.Empty())
        assert res.sent[0].state == api_pb2.FriendRequest.FriendRequestStatus.PENDING
        assert res.sent[0].user_id == user2.id


def test_mutual_friends_self(db):
    user1, token1 = generate_user("user1")
    user2, token2 = generate_user("user2")
    user3, token3 = generate_user("user3")
    user4, token4 = generate_user("user4")

    make_friends(user1, user2)
    make_friends(user2, user3)
    make_friends(user1, user4)

    with api_session(token1) as api:
        res = api.GetUser(api_pb2.GetUserReq(user=user3.username))
        assert len(res.mutual_friends) == 1
        assert res.mutual_friends[0].user_id == user2.id

    with api_session(token3) as api:
        res = api.GetUser(api_pb2.GetUserReq(user=user1.username))
        assert len(res.mutual_friends) == 1
        assert res.mutual_friends[0].user_id == user2.id

    with api_session(token1) as api:
        res = api.GetUser(api_pb2.GetUserReq(user=user1.username))
        assert len(res.mutual_friends) == 0

    with api_session(token2) as api:
        res = api.GetUser(api_pb2.GetUserReq(user=user2.username))
        assert len(res.mutual_friends) == 0

    with api_session(token3) as api:
        res = api.GetUser(api_pb2.GetUserReq(user=user3.username))
        assert len(res.mutual_friends) == 0

    with api_session(token4) as api:
        res = api.GetUser(api_pb2.GetUserReq(user=user4.username))
        assert len(res.mutual_friends) == 0


def test_reporting(db):
    user1, token1 = generate_user()
    user2, token2 = generate_user()

    with api_session(token1) as api:
        res = api.Report(
            api_pb2.ReportReq(reported_user_id=user2.id, reason="reason text", description="description text")
        )
    assert isinstance(res, empty_pb2.Empty)

    with session_scope() as session:
        entries = session.query(Complaint).all()

        assert len(entries) == 1
        assert entries[0].author_user_id == user1.id
        assert entries[0].reported_user_id == user2.id
        assert entries[0].reason == "reason text"
        assert entries[0].description == "description text"

    # Test that reporting oneself and reporting nonexisting user fails
    report_req = api_pb2.ReportReq(reported_user_id=user1.id, reason="foo", description="bar")
    with api_session(token1) as api:
        with pytest.raises(grpc.RpcError) as e:
            api.Report(report_req)
    assert e.value.code() == grpc.StatusCode.INVALID_ARGUMENT
    assert e.value.details() == errors.CANT_REPORT_SELF

    report_req = api_pb2.ReportReq(reported_user_id=0x7FFFFFFFFFFFFFFF, reason="foo", description="bar")
    with api_session(token1) as api:
        with pytest.raises(grpc.RpcError) as e:
            api.Report(report_req)
    assert e.value.code() == grpc.StatusCode.NOT_FOUND
    assert e.value.details() == errors.USER_NOT_FOUND


<<<<<<< HEAD
def test_references(db):
    user1, token1 = generate_user()
    user2, token2 = generate_user()

    alltypes = set([api_pb2.ReferenceType.FRIEND, api_pb2.ReferenceType.HOSTED, api_pb2.ReferenceType.SURFED])
    # write all three reference types
    for typ in alltypes:
        req = api_pb2.WriteReferenceReq(to_user_id=user2.id, reference_type=typ, text="kinda weird sometimes")
        with api_session(token1) as api:
            res = api.WriteReference(req)
        assert isinstance(res, empty_pb2.Empty)

    # See what I have written. Paginate it.
    seen_types = set()
    for i in range(3):
        req = api_pb2.GetGivenReferencesReq(from_user_id=user1.id, number=1, start_at=i)
        with api_session(token1) as api:
            res = api.GetGivenReferences(req)
        assert res.total_matches == 3
        assert len(res.references) == 1
        assert res.references[0].from_user_id == user1.id
        assert res.references[0].to_user_id == user2.id
        assert res.references[0].text == "kinda weird sometimes"
        assert abs(to_aware_datetime(res.references[0].written_time) - now()) <= timedelta(days=32)
        assert res.references[0].reference_type not in seen_types
        seen_types.add(res.references[0].reference_type)
    assert seen_types == alltypes

    # See what user2 have received. Paginate it.
    seen_types = set()
    for i in range(3):
        req = api_pb2.GetReceivedReferencesReq(to_user_id=user2.id, number=1, start_at=i)
        with api_session(token1) as api:
            res = api.GetReceivedReferences(req)
        assert res.total_matches == 3
        assert len(res.references) == 1
        assert res.references[0].from_user_id == user1.id
        assert res.references[0].to_user_id == user2.id
        assert res.references[0].text == "kinda weird sometimes"
        assert res.references[0].reference_type not in seen_types
        seen_types.add(res.references[0].reference_type)
    assert seen_types == alltypes

    # Check available types
    with api_session(token1) as api:
        res = api.AvailableWriteReferenceTypes(api_pb2.AvailableWriteReferenceTypesReq(to_user_id=user2.id))
    assert res.reference_types == []

    with api_session(token2) as api:
        res = api.AvailableWriteReferenceTypes(api_pb2.AvailableWriteReferenceTypesReq(to_user_id=user1.id))
    assert set(res.reference_types) == alltypes

    # Forbidden to write a second reference of the same type
    req = api_pb2.WriteReferenceReq(to_user_id=user2.id, reference_type=api_pb2.ReferenceType.HOSTED, text="ok")
    with api_session(token1) as api:
        with pytest.raises(grpc.RpcError) as e:
            api.WriteReference(req)
        assert e.value.code() == grpc.StatusCode.FAILED_PRECONDITION
        assert e.value.details() == errors.REFERENCE_ALREADY_GIVEN

    # Nonexisting user
    req = api_pb2.WriteReferenceReq(
        to_user_id=0x7FFFFFFFFFFFFFFF, reference_type=api_pb2.ReferenceType.HOSTED, text="ok"
    )
    with api_session(token1) as api:
        with pytest.raises(grpc.RpcError) as e:
            api.WriteReference(req)
        assert e.value.code() == grpc.StatusCode.NOT_FOUND
        assert e.value.details() == errors.USER_NOT_FOUND

    # yourself
    req = api_pb2.WriteReferenceReq(to_user_id=user1.id, reference_type=api_pb2.ReferenceType.HOSTED, text="ok")
    with api_session(token1) as api:
        with pytest.raises(grpc.RpcError) as e:
            api.WriteReference(req)
        assert e.value.code() == grpc.StatusCode.INVALID_ARGUMENT
        assert e.value.details() == errors.CANT_REFER_SELF

    with api_session(token2) as api:
        # test the number of references in GetUser and Ping
        res = api.GetUser(api_pb2.GetUserReq(user=user2.username))
        assert res.num_references == 3

        res = api.Ping(api_pb2.PingReq())
        assert res.user.num_references == 3


def test_invisible_user_writes_reference(db):
    user1, token1 = generate_user()
    user2, token2 = generate_user(accepted_tos=0)

    with api_session(token2) as api:
        with pytest.raises(grpc.RpcError) as e:
            api.WriteReference(
                api_pb2.WriteReferenceReq(
                    to_user_id=user1.id, reference_type=api_pb2.ReferenceType.FRIEND, text="smells funny"
                )
            )
    assert e.value.code() == grpc.StatusCode.NOT_FOUND
    assert e.value.details() == errors.USER_NOT_FOUND


def test_write_reference_for_invisible_user(db):
    user1, token1 = generate_user()
    user2, token2 = generate_user(accepted_tos=0)

    with api_session(token1) as api:
        with pytest.raises(grpc.RpcError) as e:
            api.WriteReference(
                api_pb2.WriteReferenceReq(
                    to_user_id=user2.id, reference_type=api_pb2.ReferenceType.FRIEND, text="smells funny"
                )
            )
    assert e.value.code() == grpc.StatusCode.NOT_FOUND
    assert e.value.details() == errors.USER_NOT_FOUND


=======
>>>>>>> a4fd514f
def test_hosting_preferences(db):
    user1, token1 = generate_user()
    user2, token2 = generate_user()

    with api_session(token1) as api:
        res = api.GetUser(api_pb2.GetUserReq(user=user1.username))
        assert not res.HasField("max_guests")
        assert not res.HasField("last_minute")
        assert not res.HasField("has_pets")
        assert not res.HasField("accepts_pets")
        assert not res.HasField("pet_details")
        assert not res.HasField("has_kids")
        assert not res.HasField("accepts_kids")
        assert not res.HasField("kid_details")
        assert not res.HasField("has_housemates")
        assert not res.HasField("housemate_details")
        assert not res.HasField("wheelchair_accessible")
        assert res.smoking_allowed == api_pb2.SMOKING_LOCATION_UNKNOWN
        assert not res.HasField("smokes_at_home")
        assert not res.HasField("drinking_allowed")
        assert not res.HasField("drinks_at_home")
        assert not res.HasField("other_host_info")
        assert res.sleeping_arrangement == api_pb2.SLEEPING_ARRANGEMENT_UNKNOWN
        assert not res.HasField("sleeping_details")
        assert not res.HasField("area")
        assert not res.HasField("house_rules")
        assert not res.HasField("parking")
        assert res.parking_details == api_pb2.PARKING_DETAILS_UNKNOWN
        assert not res.HasField("camping_ok")

        api.UpdateProfile(
            api_pb2.UpdateProfileReq(
                max_guests=api_pb2.NullableUInt32Value(value=3),
                last_minute=api_pb2.NullableBoolValue(value=True),
                has_pets=api_pb2.NullableBoolValue(value=False),
                accepts_pets=api_pb2.NullableBoolValue(value=True),
                pet_details=api_pb2.NullableStringValue(value="I love dogs"),
                has_kids=api_pb2.NullableBoolValue(value=False),
                accepts_kids=api_pb2.NullableBoolValue(value=True),
                kid_details=api_pb2.NullableStringValue(value="I hate kids"),
                has_housemates=api_pb2.NullableBoolValue(value=False),
                housemate_details=api_pb2.NullableStringValue(value="I have 7 housemates"),
                wheelchair_accessible=api_pb2.NullableBoolValue(value=True),
                smoking_allowed=api_pb2.SMOKING_LOCATION_WINDOW,
                area=api_pb2.NullableStringValue(value="area!"),
                smokes_at_home=api_pb2.NullableBoolValue(value=False),
                drinking_allowed=api_pb2.NullableBoolValue(value=True),
                drinks_at_home=api_pb2.NullableBoolValue(value=False),
                other_host_info=api_pb2.NullableStringValue(value="I'm pretty swell"),
                sleeping_arrangement=api_pb2.SLEEPING_ARRANGEMENT_COMMON,
                sleeping_details=api_pb2.NullableStringValue(value="Couch in living room"),
                house_rules=api_pb2.NullableStringValue(value="RULES!"),
                parking=api_pb2.NullableBoolValue(value=True),
                parking_details=api_pb2.PARKING_DETAILS_PAID_ONSITE,
                camping_ok=api_pb2.NullableBoolValue(value=False),
            )
        )

    # Use a second user to view the hosting preferences just to check
    # that it is public information.
    with api_session(token2) as api:
        res = api.GetUser(api_pb2.GetUserReq(user=user1.username))
        assert res.max_guests.value == 3
        assert res.last_minute.value is True
        assert res.has_pets.value is False
        assert res.accepts_pets.value is True
        assert res.pet_details.value == "I love dogs"
        assert res.has_kids.value is False
        assert res.accepts_kids.value is True
        assert res.kid_details.value == "I hate kids"
        assert res.has_housemates.value is False
        assert res.housemate_details.value == "I have 7 housemates"
        assert res.wheelchair_accessible.value is True
        assert res.smoking_allowed == api_pb2.SMOKING_LOCATION_WINDOW
        assert res.smokes_at_home.value is False
        assert res.drinking_allowed.value is True
        assert res.drinks_at_home.value is False
        assert res.other_host_info.value == "I'm pretty swell"
        assert res.sleeping_arrangement == api_pb2.SLEEPING_ARRANGEMENT_COMMON
        assert res.sleeping_details.value == "Couch in living room"
        assert res.area.value == "area!"
        assert res.house_rules.value == "RULES!"
        assert res.parking.value is True
        assert res.parking_details == api_pb2.PARKING_DETAILS_PAID_ONSITE
        assert res.camping_ok.value is False

    # test unsetting
    with api_session(token1) as api:
        api.UpdateProfile(
            api_pb2.UpdateProfileReq(
                max_guests=api_pb2.NullableUInt32Value(is_null=True),
                last_minute=api_pb2.NullableBoolValue(is_null=True),
                has_pets=api_pb2.NullableBoolValue(is_null=True),
                accepts_pets=api_pb2.NullableBoolValue(is_null=True),
                pet_details=api_pb2.NullableStringValue(is_null=True),
                has_kids=api_pb2.NullableBoolValue(is_null=True),
                accepts_kids=api_pb2.NullableBoolValue(is_null=True),
                kid_details=api_pb2.NullableStringValue(is_null=True),
                has_housemates=api_pb2.NullableBoolValue(is_null=True),
                housemate_details=api_pb2.NullableStringValue(is_null=True),
                wheelchair_accessible=api_pb2.NullableBoolValue(is_null=True),
                smoking_allowed=api_pb2.SMOKING_LOCATION_UNKNOWN,
                area=api_pb2.NullableStringValue(is_null=True),
                smokes_at_home=api_pb2.NullableBoolValue(is_null=True),
                drinking_allowed=api_pb2.NullableBoolValue(is_null=True),
                drinks_at_home=api_pb2.NullableBoolValue(is_null=True),
                other_host_info=api_pb2.NullableStringValue(is_null=True),
                sleeping_arrangement=api_pb2.SLEEPING_ARRANGEMENT_UNKNOWN,
                sleeping_details=api_pb2.NullableStringValue(is_null=True),
                house_rules=api_pb2.NullableStringValue(is_null=True),
                parking=api_pb2.NullableBoolValue(is_null=True),
                parking_details=api_pb2.PARKING_DETAILS_UNKNOWN,
                camping_ok=api_pb2.NullableBoolValue(is_null=True),
            )
        )

        res = api.GetUser(api_pb2.GetUserReq(user=user1.username))
        assert not res.HasField("max_guests")
        assert not res.HasField("last_minute")
        assert not res.HasField("has_pets")
        assert not res.HasField("accepts_pets")
        assert not res.HasField("pet_details")
        assert not res.HasField("has_kids")
        assert not res.HasField("accepts_kids")
        assert not res.HasField("kid_details")
        assert not res.HasField("has_housemates")
        assert not res.HasField("housemate_details")
        assert not res.HasField("wheelchair_accessible")
        assert res.smoking_allowed == api_pb2.SMOKING_LOCATION_UNKNOWN
        assert not res.HasField("smokes_at_home")
        assert not res.HasField("drinking_allowed")
        assert not res.HasField("drinks_at_home")
        assert not res.HasField("other_host_info")
        assert res.sleeping_arrangement == api_pb2.SLEEPING_ARRANGEMENT_UNKNOWN
        assert not res.HasField("sleeping_details")
        assert not res.HasField("area")
        assert not res.HasField("house_rules")
        assert not res.HasField("parking")
        assert res.parking_details == api_pb2.PARKING_DETAILS_UNKNOWN
        assert not res.HasField("camping_ok")<|MERGE_RESOLUTION|>--- conflicted
+++ resolved
@@ -896,126 +896,6 @@
     assert e.value.details() == errors.USER_NOT_FOUND
 
 
-<<<<<<< HEAD
-def test_references(db):
-    user1, token1 = generate_user()
-    user2, token2 = generate_user()
-
-    alltypes = set([api_pb2.ReferenceType.FRIEND, api_pb2.ReferenceType.HOSTED, api_pb2.ReferenceType.SURFED])
-    # write all three reference types
-    for typ in alltypes:
-        req = api_pb2.WriteReferenceReq(to_user_id=user2.id, reference_type=typ, text="kinda weird sometimes")
-        with api_session(token1) as api:
-            res = api.WriteReference(req)
-        assert isinstance(res, empty_pb2.Empty)
-
-    # See what I have written. Paginate it.
-    seen_types = set()
-    for i in range(3):
-        req = api_pb2.GetGivenReferencesReq(from_user_id=user1.id, number=1, start_at=i)
-        with api_session(token1) as api:
-            res = api.GetGivenReferences(req)
-        assert res.total_matches == 3
-        assert len(res.references) == 1
-        assert res.references[0].from_user_id == user1.id
-        assert res.references[0].to_user_id == user2.id
-        assert res.references[0].text == "kinda weird sometimes"
-        assert abs(to_aware_datetime(res.references[0].written_time) - now()) <= timedelta(days=32)
-        assert res.references[0].reference_type not in seen_types
-        seen_types.add(res.references[0].reference_type)
-    assert seen_types == alltypes
-
-    # See what user2 have received. Paginate it.
-    seen_types = set()
-    for i in range(3):
-        req = api_pb2.GetReceivedReferencesReq(to_user_id=user2.id, number=1, start_at=i)
-        with api_session(token1) as api:
-            res = api.GetReceivedReferences(req)
-        assert res.total_matches == 3
-        assert len(res.references) == 1
-        assert res.references[0].from_user_id == user1.id
-        assert res.references[0].to_user_id == user2.id
-        assert res.references[0].text == "kinda weird sometimes"
-        assert res.references[0].reference_type not in seen_types
-        seen_types.add(res.references[0].reference_type)
-    assert seen_types == alltypes
-
-    # Check available types
-    with api_session(token1) as api:
-        res = api.AvailableWriteReferenceTypes(api_pb2.AvailableWriteReferenceTypesReq(to_user_id=user2.id))
-    assert res.reference_types == []
-
-    with api_session(token2) as api:
-        res = api.AvailableWriteReferenceTypes(api_pb2.AvailableWriteReferenceTypesReq(to_user_id=user1.id))
-    assert set(res.reference_types) == alltypes
-
-    # Forbidden to write a second reference of the same type
-    req = api_pb2.WriteReferenceReq(to_user_id=user2.id, reference_type=api_pb2.ReferenceType.HOSTED, text="ok")
-    with api_session(token1) as api:
-        with pytest.raises(grpc.RpcError) as e:
-            api.WriteReference(req)
-        assert e.value.code() == grpc.StatusCode.FAILED_PRECONDITION
-        assert e.value.details() == errors.REFERENCE_ALREADY_GIVEN
-
-    # Nonexisting user
-    req = api_pb2.WriteReferenceReq(
-        to_user_id=0x7FFFFFFFFFFFFFFF, reference_type=api_pb2.ReferenceType.HOSTED, text="ok"
-    )
-    with api_session(token1) as api:
-        with pytest.raises(grpc.RpcError) as e:
-            api.WriteReference(req)
-        assert e.value.code() == grpc.StatusCode.NOT_FOUND
-        assert e.value.details() == errors.USER_NOT_FOUND
-
-    # yourself
-    req = api_pb2.WriteReferenceReq(to_user_id=user1.id, reference_type=api_pb2.ReferenceType.HOSTED, text="ok")
-    with api_session(token1) as api:
-        with pytest.raises(grpc.RpcError) as e:
-            api.WriteReference(req)
-        assert e.value.code() == grpc.StatusCode.INVALID_ARGUMENT
-        assert e.value.details() == errors.CANT_REFER_SELF
-
-    with api_session(token2) as api:
-        # test the number of references in GetUser and Ping
-        res = api.GetUser(api_pb2.GetUserReq(user=user2.username))
-        assert res.num_references == 3
-
-        res = api.Ping(api_pb2.PingReq())
-        assert res.user.num_references == 3
-
-
-def test_invisible_user_writes_reference(db):
-    user1, token1 = generate_user()
-    user2, token2 = generate_user(accepted_tos=0)
-
-    with api_session(token2) as api:
-        with pytest.raises(grpc.RpcError) as e:
-            api.WriteReference(
-                api_pb2.WriteReferenceReq(
-                    to_user_id=user1.id, reference_type=api_pb2.ReferenceType.FRIEND, text="smells funny"
-                )
-            )
-    assert e.value.code() == grpc.StatusCode.NOT_FOUND
-    assert e.value.details() == errors.USER_NOT_FOUND
-
-
-def test_write_reference_for_invisible_user(db):
-    user1, token1 = generate_user()
-    user2, token2 = generate_user(accepted_tos=0)
-
-    with api_session(token1) as api:
-        with pytest.raises(grpc.RpcError) as e:
-            api.WriteReference(
-                api_pb2.WriteReferenceReq(
-                    to_user_id=user2.id, reference_type=api_pb2.ReferenceType.FRIEND, text="smells funny"
-                )
-            )
-    assert e.value.code() == grpc.StatusCode.NOT_FOUND
-    assert e.value.details() == errors.USER_NOT_FOUND
-
-
-=======
->>>>>>> a4fd514f
 def test_hosting_preferences(db):
     user1, token1 = generate_user()
     user2, token2 = generate_user()
