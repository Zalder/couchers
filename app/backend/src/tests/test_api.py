--- conflicted
+++ resolved
@@ -6,15 +6,9 @@
 
 from couchers import errors
 from couchers.db import session_scope
-<<<<<<< HEAD
-from couchers.models import Complaint, FriendRelationship, FriendStatus, User
-from couchers.utils import create_coordinate, to_aware_datetime
-from pb import api_pb2, jail_pb2
-=======
-from couchers.models import Complaint, FriendRelationship, FriendStatus, UserBlock
+from couchers.models import Complaint, FriendRelationship, FriendStatus, User, UserBlock
 from couchers.utils import create_coordinate, now, to_aware_datetime
 from pb import api_pb2, blocking_pb2, jail_pb2
->>>>>>> 9c182374
 from tests.test_fixtures import (
     api_session,
     blocking_session,
