--- conflicted
+++ resolved
@@ -1147,17 +1147,9 @@
         assert res.sent[0].user_id == user2.id
 
 
-<<<<<<< HEAD
 def test_RespondFriendRequest_invisible_user_as_sender(db):
     user1, token1 = generate_user()
     user2, token2 = generate_user()
-=======
-def test_mutual_friends_self(db):
-    user1, token1 = generate_user()
-    user2, token2 = generate_user()
-    user3, token3 = generate_user()
-    user4, token4 = generate_user()
->>>>>>> 57c4d145
 
     with api_session(token2) as api:
         api.SendFriendRequest(api_pb2.SendFriendRequestReq(user_id=user1.id))
