--- conflicted
+++ resolved
@@ -27,7 +27,7 @@
     assert signup_link in html
     assert subject in html
 
-<<<<<<< HEAD
+
 def test_report_email_rendering():
     subject = random_hex(64)
     author_user = random_hex(64)
@@ -44,8 +44,7 @@
     assert description in plain
     assert description in html
     assert subject in html
-=======
->>>>>>> 714eb028
+
 
 def test_login_email(db):
     user, api_token = generate_user(db)
@@ -82,7 +81,6 @@
     with patch("couchers.email.send_smtp_email", mock_send_smtp_email):
         send_signup_email(request_email, token, expiry_text)
 
-<<<<<<< HEAD
 def test_report_email(db):
     with session_scope(db):
         user_author, api_token_author = generate_user(db)
@@ -111,33 +109,4 @@
             return message_id
 
         with patch("couchers.email.send_email", mock_send_email):
-            send_report_email(complaint)
-=======
-
-def test_report_email():
-    subject = random_hex(64)
-    author_user_id = 0x12345678_DEADBEEF
-    reported_user_id = 0xFEEBDAED_87654321
-    reason = random_hex(64)
-    description = random_hex(64)
-
-    plain, html = _render_email(
-        subject,
-        "report",
-        template_args={
-            "author": author_user_id,
-            "reported_user": reported_user_id,
-            "reason": reason,
-            "description": description,
-        },
-    )
-    assert str(author_user_id) in plain
-    assert str(author_user_id) in html
-    assert str(reported_user_id) in plain
-    assert str(reported_user_id) in html
-    assert reason in plain
-    assert reason in html
-    assert description in plain
-    assert description in html
-    assert subject in html
->>>>>>> 714eb028
+            send_report_email(complaint)