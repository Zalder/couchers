<template>
  <div>
    <section class="hero">
      <div class="hero-body">
        <div class="container">
          <div class="box">
            <h1 class="title is-1">$SiteName</h1>
            <p class="subtitle is-3">Like CouchSurfing, but better</p>
          </div>
        </div>
      </div>
    </section>
    <div class="container">
      <section class="section">
        <div class="container">
<<<<<<< HEAD
	  <h2 class="title is-2">$Sitename: help build the next online platform for couch-surfing</h2>
	  <h3 class="title is-3">Non-profit. Community-focussed. Well built.</h3>
	  <p class="content">We are building a new platform that takes all the best features from existing platforms while tackling their main issues. Free for everyone to use forever. Modern, useful, and evolving with the community's needs. We will need your expertise and ideas to bring this project to the rest of the community.</p>
          <p><a class="button is-light" href = "/signup">
          	<strong>Join our team</strong>
          </a></p>
=======
          <h2 class="title is-2">Join us as we build the new online platform for couch-surfers</h2>
          <p class="subtitle is-4">Non-profit. Community-focussed. Well built.</p>
          <p class="content">We are building a new platform that takes all the best features from existing platforms while tackling their main issues. Free for everyone to use forever. Modern, useful, and evolving with the community's needs. We will need your expertise and ideas to bring this project to the rest of the community.</p>
          <p><a class="button is-primary" href = "/signup">Sign up for $SiteName</a></p>
>>>>>>> 07154ff6
        </div>
      </section>
      <section class="section">
        <div class="container">
          <h2 class="title is-2">Our plan: fix the problems with CouchSurfing</h2>
          <p class="content">We're sure that you, like all of us, have had great experiences that couldn't have happened without CouchSurfing. But we all know it's got its issues. For the next generation in couch-surfing apps, we need to fix those issues.</p>
          <p class="content">If there's any problems you've found with CouchSurfing or any other platforms, we'd love to hear about it so we can try to fix them.</p>
          <p class="content"><a class="button is-primary" href = "/signup">Tell us what you think</a></p>
          <div class="tile is-ancestor">
            <div class="tile is-vertical">
              <div class="tile">
                <div class="tile is-parent">
                  <article class="tile is-child notification is-success">
                    <p class="subtitle">Our plan</p>
                    <h3 class="title is-3"><a href="/solutions/profit-and-incentives">Non-profit structure</a></h3>
                    <p class="content">We will be a non-profit and explore various revenue models. There are many successful non-profits. We do not need investors.</p>
                    <p class="subtitle">To fix</p>
                    <h3 class="title is-3"><a href="/issues/profit-and-incentives">Profit incentives</a></h3>
                    <p class="content">CouchSurfing needs to prioritise returns for investors at the expense of the community.</p>
                  </article>
                </div>
                <div class="tile is-parent">
                  <article class="tile is-child notification is-link">
                    <p class="subtitle">Our plan</p>
                    <h3 class="title is-3"><a href="/solutions/communities-and-trust">Community-first structure</a></h3>
                    <p class="content">Prioritise community at the foundation, improve trust with an improved verification and reference system.</p>
                    <p class="subtitle">To fix</p>
                    <h3 class="title is-3"><a href="/issues/communities-and-trust">Neglected communities</a></h3>
                    <p class="content">The community has been ignored, too many users pushed onto the platform, trust between members has been eroded.</p>
                  </article>
                </div>
                <div class="tile is-parent">
                  <article class="tile is-child notification is-danger">
                    <p class="subtitle">Our plan</p>
                    <h3 class="title is-3"><a href="/solutions/the-build">Build it right</a></h3>
                    <p class="content">Our platform is developer-led. We will build this right, make it scalable, and listen to the community to fix bugs.</p>
                    <p class="subtitle">To fix</p>
                    <h3 class="title is-3"><a href="/issues/the-build">The bugs and app issues</a></h3>
                    <p class="content">There are far too many bugs and problems with the CouchSurfing platform.</p>
                  </article>
                </div>
              </div>
              <div class="tile">
                <div class="tile is-parent">
                  <article class="tile is-child notification is-warning">
                    <p class="subtitle">Our plan</p>
                    <h3 class="title is-3"><a href="/solutions/creeps-and-freeloaders">Member accountability</a></h3>
                    <p class="content">Institute public accountability: members will know who they can trust, the community can filter out detrimental people.</p>
                    <p class="subtitle">To fix</p>
                    <h3 class="title is-3"><a href="/issues/creeps-and-freeloaders">Safety and freeloaders</a></h3>
                    <p class="content">There is a widespread safety issue, especially for women, with predatory users using the platfom for sex. Freeloaders abound.</p>
                  </article>
                </div>
                <div class="tile is-parent">
                  <article class="tile is-child notification is-danger">
                    <p class="subtitle">Our plan</p>
                    <h3 class="title is-3"><a href="/solutions/reviews">Improved review system</a></h3>
                    <p class="content">Anonymous reviews, destigmatise negative reviews, a new score that more reflects if people are trustworthy and good for the community.</p>
                    <p class="subtitle">To fix</p>
                    <h3 class="title is-3"><a href="/issues/reviews">Disfunctional reference system</a></h3>
                    <p class="content">The reference system doesn't work as a way to trust people.</p>
                  </article>
                </div>
                <div class="tile is-parent">
                  <article class="tile is-child notification is-success">
                    <p class="subtitle">Our plan</p>
                    <h3 class="title is-3"><a href="/solutions/host-matching">Better host finding</a></h3>
                    <p class="content">Incentivise spread out hosting in each city, remove the message cap.</p>
                    <p class="subtitle">To fix</p>
                    <h3 class="title is-3"><a href="/issues/host-matching">Super-host effect</a></h3>
                    <p class="content">Local communities have been shrinking to just small groups of super-hosts (it's not their fault).</p>
                  </article>
                </div>
              </div>
            </div>
          </div>
        </div>
      </section>

      <section class="section">
        <div class="container">
          <h2 class="title is-2">The team</h2>
          <p class="content">We aren't just a bunch of randos of the internet. We promise. <a href="/team">Read more about the team</a>.</p>
        </div>
      </section>
    </div>
  </div>
</template>

<style>
.hero {
  background: no-repeat url("/img/hero.jpg");
  background-size: cover;

  padding-top: 14em;
  padding-bottom: 12em;
}

.box {
  padding: 2em;
}
</style><|MERGE_RESOLUTION|>--- conflicted
+++ resolved
@@ -13,19 +13,10 @@
     <div class="container">
       <section class="section">
         <div class="container">
-<<<<<<< HEAD
-	  <h2 class="title is-2">$Sitename: help build the next online platform for couch-surfing</h2>
-	  <h3 class="title is-3">Non-profit. Community-focussed. Well built.</h3>
-	  <p class="content">We are building a new platform that takes all the best features from existing platforms while tackling their main issues. Free for everyone to use forever. Modern, useful, and evolving with the community's needs. We will need your expertise and ideas to bring this project to the rest of the community.</p>
-          <p><a class="button is-light" href = "/signup">
-          	<strong>Join our team</strong>
-          </a></p>
-=======
           <h2 class="title is-2">Join us as we build the new online platform for couch-surfers</h2>
           <p class="subtitle is-4">Non-profit. Community-focussed. Well built.</p>
           <p class="content">We are building a new platform that takes all the best features from existing platforms while tackling their main issues. Free for everyone to use forever. Modern, useful, and evolving with the community's needs. We will need your expertise and ideas to bring this project to the rest of the community.</p>
           <p><a class="button is-primary" href = "/signup">Sign up for $SiteName</a></p>
->>>>>>> 07154ff6
         </div>
       </section>
       <section class="section">
