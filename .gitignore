.vscode
.idea
*.code-workspace
.DS_Store

# helps Lennart configure his vim 
pyrightconfig.json

<<<<<<< HEAD
.DS_Store
._.DS_Store
=======
/private/
>>>>>>> 1e99b9db
<|MERGE_RESOLUTION|>--- conflicted
+++ resolved
@@ -6,9 +6,6 @@
 # helps Lennart configure his vim 
 pyrightconfig.json
 
-<<<<<<< HEAD
 .DS_Store
 ._.DS_Store
-=======
-/private/
->>>>>>> 1e99b9db
+/private/